--- conflicted
+++ resolved
@@ -2,21 +2,13 @@
 == Function Implementations & Executions
 :geode-name: {apache-geode-name}
 
-<<<<<<< HEAD
-=======
 
->>>>>>> a4f0984f
 This chapter is about using {geode-name} in a Spring context for distributed computing use cases.
 
 === Background
 
-<<<<<<< HEAD
-Distributed processing, particularly in conjunction with data access and mutation operations, is a very effective
-and efficient use of clustered computing resources. This is along the same lines as {wikipedia-docs}/MapReduce[MapReduce].
-=======
 Distributed computing, particularly in conjunction with data access and mutation operations, is a very effective
 and efficient use of clustered computing resources. This is similar to {wikipedia-docs}/MapReduce[MapReduce].
->>>>>>> a4f0984f
 
 A naively conceived query returning potentially hundreds of thousands (or even millions) of rows of data in a result set
 to the application that queried and requested the data can be very costly, especially under load. Therefore, it is
@@ -28,34 +20,19 @@
 (a.k.a. sharding) strategies to uniformly balance the data set across the cluster.
 
 {geode-name} addresses this very important application concern in its
-<<<<<<< HEAD
-{apache-geode-docs}/developing/function_exec/chapter_overview.html[function execution] framework.
-
-Spring Data for {geode-name} {spring-data-geode-docs-html}/#function-annotations[builds] on this function execution
-=======
 {apache-geode-docs}/developing/function_exec/chapter_overview.html[Function execution] framework.
 
 Spring Data for {geode-name} {spring-data-geode-docs-html}/#function-annotations[builds] on this Function execution
->>>>>>> a4f0984f
 framework by letting developers {spring-data-geode-docs-html}/#function-implementation[implement]
 and {spring-data-geode-docs-html}/#function-execution[execute] {geode-name} functions with a simple POJO-based
 annotation configuration model.
 
-<<<<<<< HEAD
-TIP: See {spring-data-geode-docs-html}/#_implementation_vs_execution[the section about implementation versus execution] for the difference between
-function implementation and execution.
-
-Taking this a step further, Spring Boot for {geode-name} auto-configures and enables both function implementation
-and execution out-of-the-box. Therefore, you can immediately begin writing functions and invoking them without having
-to worry about all the necessary plumbing to begin with. You can rest assured that it works as expected.
-=======
 TIP: See {spring-data-geode-docs-html}/#_implementation_vs_execution[the section about implementation versus execution]
 for the difference between Function implementation and execution.
 
 Taking this a step further, Spring Boot for {geode-name} auto-configures and enables both Function implementation
 and execution out-of-the-box. Therefore, you can immediately begin writing Functions and invoking them without having to
 worry about all the necessary plumbing to begin with. You can rest assured that it works as expected.
->>>>>>> a4f0984f
 
 === Applying Functions
 
@@ -63,28 +40,15 @@
 that could process eligibility when someone (represented by a `Person` object) applied for a financial loan.
 
 This can be a very resource intensive and expensive operation, since it might involve collecting credit and employment
-<<<<<<< HEAD
-history, gathering information on outstanding loans, and so on. We applied caching
-in order to not have to recompute or redetermine eligibility every time a loan office may want to review the decision
-with the customer.
-=======
 history, gathering information on outstanding loans, and so on. We applied caching in order to not have to recompute
 or redetermine eligibility every time a loan office may want to review the decision with the customer.
->>>>>>> a4f0984f
 
 But, what about the process of computing eligibility in the first place?
 
-<<<<<<< HEAD
-Currently the application's `FinancialLoanApplicationService` class seems to be designed to fetch the data and perform
-the eligibility determination in place. However, it might be far better to distribute the processing and even
-determine eligibility for a larger group of people all at once, especially when multiple, related people are involved
-in a single decision, as is typically the case.
-=======
 Currently, the application's `FinancialLoanApplicationService` class seems to be designed to fetch the data and perform
 the eligibility determination in place. However, it might be far better to distribute the processing and even determine
 eligibility for a larger group of people all at once, especially when multiple, related people are involved in a single
 decision, as is typically the case.
->>>>>>> a4f0984f
 
 We can implement an `EligibilityDeterminationFunction` class by using SDG:
 
@@ -104,13 +68,8 @@
 ====
 
 By using the SDG {spring-data-geode-javadoc}/org/springframework/data/gemfire/function/annotation/GemfireFunction.html[`@GemfireFunction`]
-<<<<<<< HEAD
-annotation, we can implement our function as a POJO method. SDG appropriately handles registering this POJO method
-as a proper function with {geode-name}.
-=======
 annotation, we can implement our Function as a POJO method. SDG appropriately handles registering this POJO method
 as a proper Function with {geode-name}.
->>>>>>> a4f0984f
 
 If we now want to call this function from our Spring Boot `ClientCache` application, we can define
 a function execution interface with a method name that matches the function name and that targets the execution
@@ -129,13 +88,8 @@
 ----
 ====
 
-<<<<<<< HEAD
-We can then inject the `EligibilityDeterminationExecution` into our `FinancialLoanApplicationService`, as we would any other
-object or Spring bean:
-=======
 We can then inject an instance of the `EligibilityDeterminationExecution` interface into our
 `FinancialLoanApplicationService`, as we would any other object or Spring bean:
->>>>>>> a4f0984f
 
 .Function use
 ====
@@ -158,15 +112,8 @@
 ----
 ====
 
-<<<<<<< HEAD
-As with caching, no additional configuration is required to enable and find your application function implementations
-and executions. You can simply build and run. Spring Boot for {geode-name} handles the rest.
-
-TIP: It is common to implement and register your application functions on the server and execute them from the client.
-=======
 As with caching, no additional configuration is required to enable and find your application Function implementations
 and executions. You can simply build and run. Spring Boot for {geode-name} handles the rest.
 
 TIP: It is common to "implement" and register your application Functions on the server and "execute" them from
-the client.
->>>>>>> a4f0984f
+the client.