[[geode-data-serialization]]
== Data Serialization with PDX
:geode-name: {apache-geode-name}

Anytime data is overflowed or persisted to disk, transferred between clients and servers, transferred between peers in a cluster or between
different clusters in a multi-site topology, all data stored in {geode-name} must be serializable.

<<<<<<< HEAD
To serialize objects in Java, object types must implement the `java.io.Serializable` interface. However, if you have
a large number of application domain object types that currently do not implement `java.io.Serializable`,
refactoring hundreds or even thousands of class types to implement `Serializable` would be a tedious task just to
store and manage those objects in {geode-name}.

Additionally, it is not only your application domain object types you necessarily need to consider. If you
used third-party libraries in your application domain model, any types referred to by your application domain object types
stored in {geode-name} must be serializable too. This type explosion may bleed into class types for which you may have
=======
Anytime data is overflowed or persisted to disk, transferred between clients and servers, transferred between peers
in a cluster or between different clusters in a multi-site WAN topology, all data stored in {geode-name} must be
serializable.

To serialize objects in Java, object types must implement the `java.io.Serializable` interface. However, if you have a
large number of application domain object types that currently do not implement `java.io.Serializable`, refactoring
hundreds or even thousands of class types to implement `java.io.Serializable` would be a tedious task just to store
and manage those objects in {geode-name}.

Additionally, it is not only your application domain object types you necessarily need to consider. If you used
third-party libraries in your application domain model, any types referred to by your application domain object types
stored in {geode-name} must also be serializable. This type explosion may bleed into class types for which you may have
>>>>>>> a4f0984f
no control over.

Furthermore, Java serialization is not the most efficient format, given that metadata about your types is stored with
the data itself. Therefore, even though Java serialized bytes are more descriptive, it adds a great deal of overhead.

<<<<<<< HEAD
Then, along came serialization using {geode-name}'s {apache-geode-docs}/developing/data_serialization/gemfire_pdx_serialization.html[PDX]
format. PDX stands for Portable Data Exchange and achieves four goals:

* Separate type metadata from the data itself, making the bytes more efficient during transfer. {geode-name} maintains
a type registry that stores type metadata about the objects serialized in PDX.

* Support versioning as your application domain types evolve. It is common to have old and new applications
deployed to production, running simultaneously, sharing data, and possibly using different versions of the same domain
types. PDX lets fields be added or removed while still preserving interoperability between old and new application
clients without loss of data.

*  Enable objects stored as PDX bytes to be queried without being de-serialized. Constant serialization and deserialization of data
is a resource-intensive task that adds to the latency of each data request when redundancy is enabled. Since data must be
replicated across peers in the cluster to preserve High Availability (HA) and must be serialized to be transferred, keeping
data serialized is more efficient when data is updated frequently, since it likely needs to be transferred again
to maintain consistency in the face of redundancy and availability.

* Enable interoperability between native language clients (such as C,C++, and C#) and Java language clients, with each
=======
Then, along came serialization using {geode-name}'s
{apache-geode-docs}/developing/data_serialization/gemfire_pdx_serialization.html[PDX] format.
PDX stands for Portable Data Exchange and achieves four goals:

* Separates type metadata from the data itself, streamlining the bytes during transfer. {geode-name} maintains a type
registry that stores type metadata about the objects serialized with PDX.

* Supports versioning as your application domain types evolve. It is common to have old and new versions of the same
application deployed to production, running simultaneously, sharing data, and possibly using different versions of the
same domain types. PDX lets fields be added or removed while still preserving interoperability between old and new
application clients without loss of data.

* Enables objects stored as PDX to be queried without being de-serialized. Constant serialization and deserialization of
data is a resource-intensive task that adds to the latency of each data request when redundancy is enabled. Since data
is replicated across peers in the cluster to preserve High Availability (HA) and must be serialized to be transferred,
keeping data serialized is more efficient when data is updated frequently, since it is likely the data will need to be
transferred again in order to maintain consistency in the face of redundancy and availability.

* Enables interoperability between native language clients (such as C, C++ and C#) and Java language clients, with each
>>>>>>> a4f0984f
being able to access the same data set regardless from where the data originated.

However, PDX does have limitations.

<<<<<<< HEAD
For instance, unlike Java serialization, PDX does not handle cyclic dependencies. Therefore, you must be careful
how you structure and design your application domain object types.

Also, PDX cannot handle field type changes.

Furthermore, while {geode-name}'s general {apache-geode-docs}/developing/data_serialization/gemfire_data_serialization.html[data serialization]
handles {apache-geode-docs}/developing/delta_propagation/chapter_overview.html[deltas], this is not achievable without
de-serializing the object bytes, since it involves a method invocation, which defeats one of the key benefits of PDX:
preserving format to avoid the cost of serialization and deserialization.

However, we think the benefits of using PDX greatly outweigh the limitations and, therefore, have enabled PDX by default
when using Spring Boot for {geode-name}.

You need do nothing special. You can code your types and rest assured that objects of those types are
properly serialized when overflowed and persisted to disk, transferred between clients and servers, transferred between peers in a cluster,
and even when data is transferred over the WAN when you use {geode-name}'s multi-site topology.
=======
For instance, unlike Java serialization, PDX does not handle cyclic dependencies. Therefore, you must be careful how you
structure and design your application domain object types.

Also, PDX cannot handle field type changes.

Furthermore, while {geode-name}'s general {apache-geode-docs}/developing/data_serialization/gemfire_data_serialization.html[Data Serialization]
handles {apache-geode-docs}/developing/delta_propagation/chapter_overview.html[Deltas], this is not achievable without
de-serializing the object, since it involves a method invocation, which defeats one of the key benefits of PDX:
preserving format to avoid the cost of serialization and deserialization.

However, we think the benefits of using PDX outweigh the limitations and, therefore, have enabled PDX by default.

You need do nothing special. You can code your domain types and rest assured that objects of those domain types are
properly serialized when overflowed and persisted to disk, transferred between clients and servers, transferred between
peers in a cluster, and even when data is transferred over the network when you use {geode-name}'s multi-site WAN
topology.
>>>>>>> a4f0984f

.EligibilityDecision is automatically serialiable without implementing Java Serializable.
====
[source,java]
----
@Region("EligibilityDecisions")
class EligibilityDecision {
    // ...
}
----
====

NOTE: {geode-name} does {apache-geode-docs}/developing/data_serialization/java_serialization.html[support] the standard
Java Serialization format.

=== SDG `MappingPdxSerializer` vs. {geode-name}'s `ReflectionBasedAutoSerializer`

Under-the-hood, Spring Boot for {geode-name} {spring-data-geode-docs-html}/#bootstrap-annotation-config-pdx[enables]
<<<<<<< HEAD
and uses Spring Data for {geode-name}'s {spring-data-geode-javadoc}/org/springframework/data/gemfire/mapping/MappingPdxSerializer.html[`MappingPdxSerializer`]
to serialize your application domain objects by using PDX.
=======
and uses Spring Data for {geode-name}'s
{spring-data-geode-javadoc}/org/springframework/data/gemfire/mapping/MappingPdxSerializer.html[`MappingPdxSerializer`]
to serialize your application domain objects with PDX.
>>>>>>> a4f0984f

TIP: See the SDG {spring-data-geode-docs-html}/#mapping.pdx-serializer[Reference Guide] for more details
on the `MappingPdxSerializer` class.

<<<<<<< HEAD
The `MappingPdxSerializer` offers several advantages above and beyond {geode-name}'s own
=======
The `MappingPdxSerializer` class offers several advantages above and beyond {geode-name}'s own
>>>>>>> a4f0984f
{apache-geode-javadoc}/org/apache/geode/pdx/ReflectionBasedAutoSerializer.html[`ReflectionBasedAutoSerializer`] class.

TIP: See {geode-name}'s {apache-geode-docs}/developing/data_serialization/auto_serialization.html[User Guide]
for more details about the `ReflectionBasedAutoSerializer`.

<<<<<<< HEAD
The SDG `MappingPdxSerializer` offers the following benefits and capabilities:

* PDX serialization is based on Spring Data's powerful mapping infrastructure and meta-data.

* Includes support for both `includes` and `excludes` with {spring-data-geode-docs-html}/#mapping.pdx-serializer.type-filtering[type filtering].
=======
The SDG `MappingPdxSerializer` class offers the following benefits and capabilities:

* PDX serialization is based on Spring Data's powerful mapping infrastructure and metadata.

* Includes support for both `includes` and `excludes` with first-class
{spring-data-geode-docs-html}/#mapping.pdx-serializer.type-filtering[type filtering].
>>>>>>> a4f0984f
Additionally, you can implement type filters by using Java's `java.util.function.Predicate` interface as opposed to
the limited regex capabilities provided by {geode-name}'s `ReflectionBasedAutoSerializer` class. By default,
`MappingPdxSerializer` excludes all types in the following packages: `java`, `org.apache.geode`, `org.springframework`
and `com.gemstone.gemfire`.

<<<<<<< HEAD
* Handles {spring-data-geode-docs-html}/#mapping.pdx-serializer.transient-properties[transient object fields and properties]
when either Java's `transient` keyword or Spring Data's `@Transient` annotation is used.
=======
* Handles {spring-data-geode-docs-html}/#mapping.pdx-serializer.transient-properties[transient object fields
and properties] when either Java's `transient` keyword or Spring Data's `@Transient` annotation is used.
>>>>>>> a4f0984f

* Handles {spring-data-geode-docs-html}/#mapping.pdx-serializer.read-only-properties[read-only object properties].

* Automatically determines the identifier of your entities when you annotate the appropriate entity field or property
with Spring Data's {spring-data-commons-javadoc}/org/springframework/data/annotation/Id.html[`@Id`] annotation.

<<<<<<< HEAD
* Lets `o.a.g.pdx.PdxSerializers` be registered to {spring-data-geode-docs-html}/#mapping.pdx-serializer.custom-serialization[customize the serialization]
of nested entity field and property types.

The support for `includes` and `excludes` deserves special attention, since the `MappingPdxSerializer` "`excludes`" all Java, Spring, and {geode-name}
types, by default. However,, what happens when you need to serialize one of those types?

For example, suppose you need to be able to serialize objects of type `java.security.Principal`. Then you can
override the excludes by registering an "`include`" type filter:
=======
* Lets additional `o.a.g.pdx.PdxSerializers` be registered to
{spring-data-geode-docs-html}/#mapping.pdx-serializer.custom-serialization[customize the serialization]
of nested entity/object field and property types.

The support for `includes` and `excludes` deserves special attention, since the `MappingPdxSerializer` excludes all Java,
Spring, and {geode-name} types, by default. However, what happens when you need to serialize one of those types?

For example, suppose you need to serialize objects of type `java.security.Principal`. Then you can override the excludes
by registering an `include` type filter:
>>>>>>> a4f0984f

====
[source,java]
----
package example.app;

import java.security.Principal;

@SpringBootApplication
@EnablePdx(serializerBeanName = "myCustomMappingPdxSerializer")
class SpringBootApacheGeodeClientCacheApplication {

    public static void main(String[] args) {
        SpringApplication.run(SpringBootApacheGeodeClientCacheApplication.class, args);
    }

    @Bean
    MappingPdxSerializer myCustomMappingPdxSerializer() {

        MappingPdxSerializer customMappingPdxSerializer =
            MappingPdxSerializer.newMappginPdxSerializer();

        customMappingPdxSerializer.setIncludeTypeFilters(
            type -> Principal.class.isAssignableFrom(type));

        return customMappingPdxSerializer;
    }
}
----
====

<<<<<<< HEAD
TIP: Normally, you need not explicitly declare SDG's `@EnablePdx` annotation to enable and configure PDX.
However, if you want to override auto-configuration, as we have demonstrated above, you must do this.
=======
TIP: Normally, you need not explicitly declare SDG's `@EnablePdx` annotation to enable and configure PDX. However,
if you want to override auto-configuration, as we have demonstrated above, you must do this.
>>>>>>> a4f0984f
<|MERGE_RESOLUTION|>--- conflicted
+++ resolved
@@ -5,16 +5,6 @@
 Anytime data is overflowed or persisted to disk, transferred between clients and servers, transferred between peers in a cluster or between
 different clusters in a multi-site topology, all data stored in {geode-name} must be serializable.
 
-<<<<<<< HEAD
-To serialize objects in Java, object types must implement the `java.io.Serializable` interface. However, if you have
-a large number of application domain object types that currently do not implement `java.io.Serializable`,
-refactoring hundreds or even thousands of class types to implement `Serializable` would be a tedious task just to
-store and manage those objects in {geode-name}.
-
-Additionally, it is not only your application domain object types you necessarily need to consider. If you
-used third-party libraries in your application domain model, any types referred to by your application domain object types
-stored in {geode-name} must be serializable too. This type explosion may bleed into class types for which you may have
-=======
 Anytime data is overflowed or persisted to disk, transferred between clients and servers, transferred between peers
 in a cluster or between different clusters in a multi-site WAN topology, all data stored in {geode-name} must be
 serializable.
@@ -27,32 +17,11 @@
 Additionally, it is not only your application domain object types you necessarily need to consider. If you used
 third-party libraries in your application domain model, any types referred to by your application domain object types
 stored in {geode-name} must also be serializable. This type explosion may bleed into class types for which you may have
->>>>>>> a4f0984f
 no control over.
 
 Furthermore, Java serialization is not the most efficient format, given that metadata about your types is stored with
 the data itself. Therefore, even though Java serialized bytes are more descriptive, it adds a great deal of overhead.
 
-<<<<<<< HEAD
-Then, along came serialization using {geode-name}'s {apache-geode-docs}/developing/data_serialization/gemfire_pdx_serialization.html[PDX]
-format. PDX stands for Portable Data Exchange and achieves four goals:
-
-* Separate type metadata from the data itself, making the bytes more efficient during transfer. {geode-name} maintains
-a type registry that stores type metadata about the objects serialized in PDX.
-
-* Support versioning as your application domain types evolve. It is common to have old and new applications
-deployed to production, running simultaneously, sharing data, and possibly using different versions of the same domain
-types. PDX lets fields be added or removed while still preserving interoperability between old and new application
-clients without loss of data.
-
-*  Enable objects stored as PDX bytes to be queried without being de-serialized. Constant serialization and deserialization of data
-is a resource-intensive task that adds to the latency of each data request when redundancy is enabled. Since data must be
-replicated across peers in the cluster to preserve High Availability (HA) and must be serialized to be transferred, keeping
-data serialized is more efficient when data is updated frequently, since it likely needs to be transferred again
-to maintain consistency in the face of redundancy and availability.
-
-* Enable interoperability between native language clients (such as C,C++, and C#) and Java language clients, with each
-=======
 Then, along came serialization using {geode-name}'s
 {apache-geode-docs}/developing/data_serialization/gemfire_pdx_serialization.html[PDX] format.
 PDX stands for Portable Data Exchange and achieves four goals:
@@ -72,29 +41,10 @@
 transferred again in order to maintain consistency in the face of redundancy and availability.
 
 * Enables interoperability between native language clients (such as C, C++ and C#) and Java language clients, with each
->>>>>>> a4f0984f
 being able to access the same data set regardless from where the data originated.
 
 However, PDX does have limitations.
 
-<<<<<<< HEAD
-For instance, unlike Java serialization, PDX does not handle cyclic dependencies. Therefore, you must be careful
-how you structure and design your application domain object types.
-
-Also, PDX cannot handle field type changes.
-
-Furthermore, while {geode-name}'s general {apache-geode-docs}/developing/data_serialization/gemfire_data_serialization.html[data serialization]
-handles {apache-geode-docs}/developing/delta_propagation/chapter_overview.html[deltas], this is not achievable without
-de-serializing the object bytes, since it involves a method invocation, which defeats one of the key benefits of PDX:
-preserving format to avoid the cost of serialization and deserialization.
-
-However, we think the benefits of using PDX greatly outweigh the limitations and, therefore, have enabled PDX by default
-when using Spring Boot for {geode-name}.
-
-You need do nothing special. You can code your types and rest assured that objects of those types are
-properly serialized when overflowed and persisted to disk, transferred between clients and servers, transferred between peers in a cluster,
-and even when data is transferred over the WAN when you use {geode-name}'s multi-site topology.
-=======
 For instance, unlike Java serialization, PDX does not handle cyclic dependencies. Therefore, you must be careful how you
 structure and design your application domain object types.
 
@@ -111,7 +61,6 @@
 properly serialized when overflowed and persisted to disk, transferred between clients and servers, transferred between
 peers in a cluster, and even when data is transferred over the network when you use {geode-name}'s multi-site WAN
 topology.
->>>>>>> a4f0984f
 
 .EligibilityDecision is automatically serialiable without implementing Java Serializable.
 ====
@@ -130,70 +79,38 @@
 === SDG `MappingPdxSerializer` vs. {geode-name}'s `ReflectionBasedAutoSerializer`
 
 Under-the-hood, Spring Boot for {geode-name} {spring-data-geode-docs-html}/#bootstrap-annotation-config-pdx[enables]
-<<<<<<< HEAD
-and uses Spring Data for {geode-name}'s {spring-data-geode-javadoc}/org/springframework/data/gemfire/mapping/MappingPdxSerializer.html[`MappingPdxSerializer`]
-to serialize your application domain objects by using PDX.
-=======
 and uses Spring Data for {geode-name}'s
 {spring-data-geode-javadoc}/org/springframework/data/gemfire/mapping/MappingPdxSerializer.html[`MappingPdxSerializer`]
 to serialize your application domain objects with PDX.
->>>>>>> a4f0984f
 
 TIP: See the SDG {spring-data-geode-docs-html}/#mapping.pdx-serializer[Reference Guide] for more details
 on the `MappingPdxSerializer` class.
 
-<<<<<<< HEAD
-The `MappingPdxSerializer` offers several advantages above and beyond {geode-name}'s own
-=======
 The `MappingPdxSerializer` class offers several advantages above and beyond {geode-name}'s own
->>>>>>> a4f0984f
 {apache-geode-javadoc}/org/apache/geode/pdx/ReflectionBasedAutoSerializer.html[`ReflectionBasedAutoSerializer`] class.
 
 TIP: See {geode-name}'s {apache-geode-docs}/developing/data_serialization/auto_serialization.html[User Guide]
 for more details about the `ReflectionBasedAutoSerializer`.
 
-<<<<<<< HEAD
-The SDG `MappingPdxSerializer` offers the following benefits and capabilities:
-
-* PDX serialization is based on Spring Data's powerful mapping infrastructure and meta-data.
-
-* Includes support for both `includes` and `excludes` with {spring-data-geode-docs-html}/#mapping.pdx-serializer.type-filtering[type filtering].
-=======
 The SDG `MappingPdxSerializer` class offers the following benefits and capabilities:
 
 * PDX serialization is based on Spring Data's powerful mapping infrastructure and metadata.
 
 * Includes support for both `includes` and `excludes` with first-class
 {spring-data-geode-docs-html}/#mapping.pdx-serializer.type-filtering[type filtering].
->>>>>>> a4f0984f
 Additionally, you can implement type filters by using Java's `java.util.function.Predicate` interface as opposed to
 the limited regex capabilities provided by {geode-name}'s `ReflectionBasedAutoSerializer` class. By default,
 `MappingPdxSerializer` excludes all types in the following packages: `java`, `org.apache.geode`, `org.springframework`
 and `com.gemstone.gemfire`.
 
-<<<<<<< HEAD
-* Handles {spring-data-geode-docs-html}/#mapping.pdx-serializer.transient-properties[transient object fields and properties]
-when either Java's `transient` keyword or Spring Data's `@Transient` annotation is used.
-=======
 * Handles {spring-data-geode-docs-html}/#mapping.pdx-serializer.transient-properties[transient object fields
 and properties] when either Java's `transient` keyword or Spring Data's `@Transient` annotation is used.
->>>>>>> a4f0984f
 
 * Handles {spring-data-geode-docs-html}/#mapping.pdx-serializer.read-only-properties[read-only object properties].
 
 * Automatically determines the identifier of your entities when you annotate the appropriate entity field or property
 with Spring Data's {spring-data-commons-javadoc}/org/springframework/data/annotation/Id.html[`@Id`] annotation.
 
-<<<<<<< HEAD
-* Lets `o.a.g.pdx.PdxSerializers` be registered to {spring-data-geode-docs-html}/#mapping.pdx-serializer.custom-serialization[customize the serialization]
-of nested entity field and property types.
-
-The support for `includes` and `excludes` deserves special attention, since the `MappingPdxSerializer` "`excludes`" all Java, Spring, and {geode-name}
-types, by default. However,, what happens when you need to serialize one of those types?
-
-For example, suppose you need to be able to serialize objects of type `java.security.Principal`. Then you can
-override the excludes by registering an "`include`" type filter:
-=======
 * Lets additional `o.a.g.pdx.PdxSerializers` be registered to
 {spring-data-geode-docs-html}/#mapping.pdx-serializer.custom-serialization[customize the serialization]
 of nested entity/object field and property types.
@@ -203,7 +120,6 @@
 
 For example, suppose you need to serialize objects of type `java.security.Principal`. Then you can override the excludes
 by registering an `include` type filter:
->>>>>>> a4f0984f
 
 ====
 [source,java]
@@ -235,10 +151,5 @@
 ----
 ====
 
-<<<<<<< HEAD
-TIP: Normally, you need not explicitly declare SDG's `@EnablePdx` annotation to enable and configure PDX.
-However, if you want to override auto-configuration, as we have demonstrated above, you must do this.
-=======
 TIP: Normally, you need not explicitly declare SDG's `@EnablePdx` annotation to enable and configure PDX. However,
-if you want to override auto-configuration, as we have demonstrated above, you must do this.
->>>>>>> a4f0984f
+if you want to override auto-configuration, as we have demonstrated above, you must do this.