--- conflicted
+++ resolved
@@ -4,18 +4,6 @@
 
 There are several ways to access data stored in {geode-name}.
 
-<<<<<<< HEAD
-For instance, you can use the {apache-geode-javadoc}/org/apache/geode/cache/Region.html[Region API]
-directly. If you are driven by the application's domain context, you can use the power of
-{spring-data-commons-docs-html}/#repositories[Spring Data Repositories] instead.
-
-While the region API directly offers flexibility, it couples your application to {geode-name}, which is usually
-undesirable and unnecessary. While using Spring Data Repositories provides a very powerful and convenient abstraction,
-you give up the flexibility provided by a lower-level API.
-
-A good compromise is to use the Template pattern. Indeed, this pattern is consistently and widely used throughout
-the entire Spring portfolio.
-=======
 For instance, you can use the {apache-geode-javadoc}/org/apache/geode/cache/Region.html[Region API] directly. If you
 are driven by the application's domain context, you can use the power of
 {spring-data-commons-docs-html}/#repositories[Spring Data Repositories] instead.
@@ -26,18 +14,13 @@
 
 A good compromise is to use the https://en.wikipedia.org/wiki/Template_method_pattern[Template software design pattern].
 This pattern is consistently and widely used throughout the entire Spring portfolio.
->>>>>>> a4f0984f
 
 For example, the Spring Framework provides {spring-framework-javadoc}/org/springframework/jdbc/core/JdbcTemplate.html[`JdbcTemplate`]
 and {spring-framework-javadoc}/org/springframework/jms/core/JmsTemplate.html[`JmsTemplate`].
 
 Other Spring Data modules, such as Spring Data Redis, offer the
 https://docs.spring.io/spring-data/redis/docs/current/api/org/springframework/data/redis/core/RedisTemplate.html[`RedisTemplate`],
-<<<<<<< HEAD
-and Spring Data for {geode-name} (SDG) offers the
-=======
 and Spring Data for {geode-name} (SDG) itself offers the
->>>>>>> a4f0984f
 {spring-data-gemfire-javadoc}/org/springframework/data/gemfire/GemfireTemplate.html[`GemfireTemplate`].
 
 The `GemfireTemplate` provides a highly consistent and familiar API to perform data access operations on {geode-name}
@@ -45,18 +28,6 @@
 
 `GemfireTemplate` offers:
 
-<<<<<<< HEAD
-* A simple, consistent, and convenient data access API to perform CRUD and basic query operations on cache regions.
-* Use of Spring Framework's consistent data access {spring-framework-docs}/data-access.html#dao-exceptions[exception hierarchy].
-* Automatic enlistment in the presence of local cache transactions.
-* Protection from {apache-geode-javadoc}/org/apache/geode/cache/Region.html[region API] breaking changes.
-
-Given these conveniences, Spring Boot for {geode-name} (SBDG) auto-configures `GemfireTemplate` beans for each
-region present in the {geode-name} cache.
-
-Additionally, SBDG is careful not to create a `GemfireTemplate` if you have already declared a `GemfireTemplate`
-bean in the Spring `ApplicationContext` for a given region.
-=======
 * A simple and convenient data access API to perform basic CRUD and simple query operations on cache Regions.
 * Use of Spring Framework's consistent data access {spring-framework-docs}/data-access.html#dao-exceptions[Exception hierarchy].
 * Automatic enlistment in the presence of local cache transactions.
@@ -67,19 +38,13 @@
 
 Additionally, SBDG is careful not to create a `GemfireTemplate` if you have already declared a `GemfireTemplate` bean
 in the Spring `ApplicationContext` for a given Region.
->>>>>>> a4f0984f
 
 [[geode-data-access-region-templates-explicit-declaration]]
 === Explicitly Declared Regions
 
-<<<<<<< HEAD
-Consider an explicitly declared region bean definition:
-
-=======
 Consider an explicitly declared Region bean definition:
 
 . Explicitly Declared Region Bean Definition
->>>>>>> a4f0984f
 ====
 [source,java]
 ----
@@ -94,15 +59,9 @@
 ----
 ====
 
-<<<<<<< HEAD
-SBDG automatically creates a `GemfireTemplate` bean for the `Example` region by using a bean name `exampleTemplate`.
-SBDG names the `GemfireTemplate` bean after the region by converting the first letter in the region's name
-to lower case and appending `Template` to the bean name.
-=======
 SBDG automatically creates a `GemfireTemplate` bean for the `Example` Region by using the bean name `exampleTemplate`.
 SBDG names the `GemfireTemplate` bean after the Region by converting the first letter in the Region's name to lower case
 and appending `Template` to the bean name.
->>>>>>> a4f0984f
 
 In a managed Data Access Object (DAO), you can inject the Template:
 
@@ -120,29 +79,17 @@
 ----
 ====
 
-<<<<<<< HEAD
-You should use the `@Qualifier` annotation to qualify which
-`GemfireTemplate` bean you are specifically referring, especially if you have more than one region, as demonstrated earlier.
-=======
 You should use the `@Qualifier` annotation to qualify which `GemfireTemplate` bean you are specifically referring,
 especially if you have more than one Region bean definition.
->>>>>>> a4f0984f
 
 [[geode-data-access-region-templates-entity-defined]]
 === Entity-defined Regions
 
-<<<<<<< HEAD
-SBDG auto-configures `GemfireTemplate` beans for entity-defined regions.
+SBDG auto-configures `GemfireTemplate` beans for entity-defined Regions.
 
 Consider the following entity class:
 
-=======
-SBDG auto-configures `GemfireTemplate` beans for entity-defined Regions.
-
-Consider the following entity class:
-
 .Customer class
->>>>>>> a4f0984f
 ====
 [source,java]
 ----
@@ -155,10 +102,7 @@
 
 Further consider the following configuration:
 
-<<<<<<< HEAD
-=======
-.Apache Geode Configuration
->>>>>>> a4f0984f
+.Apache Geode Configuration
 ====
 [source,java]
 ----
@@ -173,10 +117,7 @@
 SBDG auto-configures a `GemfireTemplate` bean for the `Customers` Region named `customersTemplate`, which you can then
 inject into an application component:
 
-<<<<<<< HEAD
-=======
 .CustomerService application component
->>>>>>> a4f0984f
 ====
 [source,java]
 ----
@@ -191,37 +132,23 @@
 ----
 ====
 
-<<<<<<< HEAD
-Again, be careful to qualify the `GemfireTemplate` bean injection if you have multiple regions, whether declared
-=======
 Again, be careful to qualify the `GemfireTemplate` bean injection if you have multiple Regions, whether declared
->>>>>>> a4f0984f
 explicitly or implicitly, such as when you use the `@EnableEntityDefineRegions` annotation.
 
 [[geode-data-access-region-templates-caching-defined]]
 === Caching-defined Regions
 
-<<<<<<< HEAD
-SBDG auto-configures `GemfireTemplate` beans for caching-defined regions.
-
-When you use Spring Framework's {spring-framework-docs}/integration.html#cache[cache abstraction] backed by
-{geode-name}, one requirement is to configure regions for each of the caches specified in the
-=======
 SBDG auto-configures `GemfireTemplate` beans for caching-defined Regions.
 
 When you use Spring Framework's {spring-framework-docs}/integration.html#cache[Cache Abstraction] backed by {geode-name},
 one requirement is to configure Regions for each of the caches specified in the
->>>>>>> a4f0984f
 {spring-framework-docs}integration.html#cache-annotations[caching annotations] of your application service components.
 
 Fortunately, SBDG makes enabling and configuring caching easy and <<geode-caching-provider,automatic>>.
 
 Consider the following cacheable application service component:
 
-<<<<<<< HEAD
-=======
 .Cacheable `CustomerService` class
->>>>>>> a4f0984f
 ====
 [source,java]
 ----
@@ -242,10 +169,7 @@
 
 Further consider the following configuration:
 
-<<<<<<< HEAD
-=======
-.Apache Geode Configuration
->>>>>>> a4f0984f
+.Apache Geode Configuration
 ====
 [source,java]
 ----
@@ -261,20 +185,6 @@
 ----
 ====
 
-<<<<<<< HEAD
-SBDG auto-configures a `GemfireTemplate` bean named `customersByNameTemplate` to perform data access operations
-on the `CustomersByName` (`@Cacheable`) region. You can then inject the bean into any managed application component,
-as shown in the preceding service component example.
-
-Again, be careful to qualify the `GemfireTemplate` bean injection if you have multiple regions, whether declared
-explicitly or implicitly, such as when using the `@EnableCachingDefineRegions` annotation.
-
-WARNING: Autowiring (that is, injecting) `GemfireTemplate` beans auto-configured by SBDG
-for caching-defined regions into your application components does not always work. This has to do with the Spring
-container bean creation process. In those cases, you may need to lazily lookup the `GemfireTemplate` by using
-`applicationContext.getBean("customersByNameTemplate", GemfireTemplate.class)`. This is not ideal, but it works
-when autowiring does not.
-=======
 SBDG auto-configures a `GemfireTemplate` bean named `customersByNameTemplate` to perform data access operations on
 the `CustomersByName` (`@Cacheable`) Region. You can then inject the bean into any managed application component,
 as shown in the preceding application service component example.
@@ -287,25 +197,16 @@
 In those cases, you may need to lazily lookup the `GemfireTemplate` by using
 `applicationContext.getBean("customersByNameTemplate", GemfireTemplate.class)`. This is not ideal, but it works when
 autowiring does not.
->>>>>>> a4f0984f
 
 [[geode-data-access-region-templates-native-defined]]
 === Native-defined Regions
 
-<<<<<<< HEAD
-SBDG even auto-configures `GemfireTemplate` beans for regions that have been defined with {geode-name} native configuration
-metadata, such as `cache.xml`.
-
-Consider the following {geode-name} native `cache.xml`:
-
-=======
 SBDG even auto-configures `GemfireTemplate` beans for Regions that have been defined with {geode-name} native
 configuration metadata, such as `cache.xml`.
 
 Consider the following {geode-name} native `cache.xml`:
 
 .Client `cache.xml`
->>>>>>> a4f0984f
 ====
 [source,xml]
 ----
@@ -323,10 +224,7 @@
 
 Further consider the following Spring configuration:
 
-<<<<<<< HEAD
-=======
-.Apache Geode Configuration
->>>>>>> a4f0984f
+.Apache Geode Configuration
 ====
 [source,java]
 ----
@@ -338,16 +236,10 @@
 ----
 ====
 
-<<<<<<< HEAD
-SBDG auto-configures a `GemfireTemplate` bean named `exampleTemplate` after the `Example` region defined in
-`cache.xml`. You can inject this template as you would any other Spring-managed bean:
-
-=======
 SBDG auto-configures a `GemfireTemplate` bean named `exampleTemplate` after the `Example` Region defined in `cache.xml`.
 You can inject this template as you would any other Spring-managed bean:
 
 .Injecting the `GemfireTemplate`
->>>>>>> a4f0984f
 ====
 [source,java]
 ----
@@ -362,27 +254,17 @@
 ----
 ====
 
-<<<<<<< HEAD
-The rules described earlier apply when multiple regions are present.
-=======
 The rules described earlier apply when multiple Regions are present.
->>>>>>> a4f0984f
 
 [[geode-data-access-region-templates-rules]]
 === Template Creation Rules
 
-<<<<<<< HEAD
-Fortunately, SBDG is careful not to create a `GemfireTemplate` bean for a region if a template by the same name
-already exists. For example, consider the following configuration:
-
-=======
 Fortunately, SBDG is careful not to create a `GemfireTemplate` bean for a Region if a template by the same name already
 exists.
 
 For example, consider the following configuration:
 
 .Apache Geode Configuration
->>>>>>> a4f0984f
 ====
 [source,java]
 ----
@@ -400,10 +282,7 @@
 
 Further consider the following example:
 
-<<<<<<< HEAD
-=======
 .Customer class
->>>>>>> a4f0984f
 ====
 [source,java]
 ----
@@ -414,17 +293,6 @@
 ----
 ====
 
-<<<<<<< HEAD
-Because you explicitly defined the `customersTemplate` bean, SBDG does not automatically create a template for the `Customers` region.
-This applies regardless of how the region was created, whether by using `@EnableEntityDefinedRegions`,
-`@EnableCachingDefinedRegions`, explicitly declaring regions, or natively defining regions.
-
-Even if you name the template differently from the region for which the template was configured, SBDG conserves
-resources and does not create the template.
-
-For example, suppose you named the `GemfireTemplate` bean `vipCustomersTemplate`, even though the region name
-is `Customers`, based on the `@Region` annotated `Customer` class, which specified the `Customers` region.
-=======
 Because you explicitly defined and declared the `customersTemplate` bean, SBDG does not automatically create a template
 for the `Customers` Region. This applies regardless of how the Region was created, whether by using
 `@EnableEntityDefinedRegions`, `@EnableCachingDefinedRegions`, explicitly declaring Regions,
@@ -435,14 +303,10 @@
 
 For example, suppose you named the `GemfireTemplate` bean `vipCustomersTemplate`, even though the Region name
 is `Customers`, based on the `@Region` annotated `Customer` class, which specified the `Customers` Region.
->>>>>>> a4f0984f
 
 With the following configuration, SBDG is still careful not to create the template:
 
-<<<<<<< HEAD
-=======
-.Apache Geode Configuration
->>>>>>> a4f0984f
+.Apache Geode Configuration
 ====
 [source,java]
 ----
@@ -458,16 +322,8 @@
 ----
 ====
 
-<<<<<<< HEAD
-SBDG identifies that your `vipCustomersTemplate` is the template used with the `Customers` region, and SBDG does not
-create the `customersTemplate` bean, which would result in two `GemfireTemplate` beans for the same region.
-
-NOTE: The name of your Spring bean defined in Java configuration is the name of the method if the Spring bean is not explicitly
-named by using the `name` attribute or the `value` attribute of the `@Bean` annotation.
-=======
 SBDG identifies that your `vipCustomersTemplate` is the template used with the `Customers` Region, and SBDG does not
 create the `customersTemplate` bean, which would result in two `GemfireTemplate` beans for the same Region.
 
 NOTE: The name of your Spring bean defined in Java configuration is the name of the method if the Spring bean is not
-explicitly named by using the `name` attribute or the `value` attribute of the `@Bean` annotation.
->>>>>>> a4f0984f
+explicitly named by using the `name` attribute or the `value` attribute of the `@Bean` annotation.