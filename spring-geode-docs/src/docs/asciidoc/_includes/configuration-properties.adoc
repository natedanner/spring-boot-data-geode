[[geode-configuration-metadata]]
== Configuration Metadata Reference
:geode-name: {apache-geode-name}

The following reference sections cover documented and well-known properties recognized and processed by
Spring Data for {geode-name} (SDG) and Spring Session for {geode-name} (SSDG).

<<<<<<< HEAD
These properties may be used in Spring Boot `application.properties` files or as JVM System properties, to configure
different aspects of or enable individual features of {geode-name} in a Spring application. When combined with the power
of Spring Boot, they give you the ability to quickly create an application that uses {geode_name}.
=======
The following reference sections cover documented and well-known properties recognized and processed by Spring Data
for {geode-name} (SDG) and Spring Session for {geode-name} (SSDG).

These properties may be used in Spring Boot `application.properties` or as JVM System properties, to configure different
aspects of or enable individual features of {geode-name} in a Spring application. When combined with the power of
Spring Boot, they give you the ability to quickly create an application that uses {geode_name}.
>>>>>>> a4f0984f

[[geode-configuration-metadata-springdata]]
=== Spring Data Based Properties

The following properties all have a `spring.data.gemfire.*` prefix. For example, to set the cache `copy-on-read`
property, use `spring.data.gemfire.cache.copy-on-read` in Spring Boot `application.properties`.

.`spring.data.gemfire.*` properties
[width="90%",options="header"]
|=====================================================================================================================
| Name                                              | Description                   | Default                   | From

| `name`  | Name of the {geode-name}. | `SpringBasedCacheClientApplication` | {spring-data-geode-javadoc}/org/springframework/data/gemfire/config/annotation/ClientCacheApplication.html#name--[`ClientCacheApplication.name`]
| `locators` | Comma-delimited list of Locator endpoints formatted as: `locator1[port1],...,locatorN[portN]`. | [] | {spring-data-geode-javadoc}/org/springframework/data/gemfire/config/annotation/PeerCacheApplication.html#locators--[`PeerCacheApplication.locators`]
| `use-bean-factory-locator` | Enable the SDG `BeanFactoryLocator` when mixing Spring config with {geode-name} native config (such as `cache.xml`) and you wish to configure {geode-name} objects declared in `cache.xml` with Spring.  | `false` | {spring-data-geode-javadoc}/org/springframework/data/gemfire/config/annotation/ClientCacheApplication.html#useBeanFactoryLocator--[`ClientCacheApplication.useBeanFactoryLocator`]

|=====================================================================================================================

.`spring.data.gemfire.*` _GemFireCache_ properties
[width="90%",options="header"]
|=====================================================================================================================
| Name                                              | Description                   | Default                   | From

| `cache.copy-on-read`  | Configure whether a copy of an object returned from `Region.get(key)` is made. | `false` | {spring-data-geode-javadoc}/org/springframework/data/gemfire/config/annotation/ClientCacheApplication.html#copyOnRead--[`ClientCacheApplication.copyOnRead`]
| `cache.critical-heap-percentage` | Percentage of heap at or above which the cache is considered in danger of becoming inoperable. | | {spring-data-geode-javadoc}/org/springframework/data/gemfire/config/annotation/ClientCacheApplication.html#criticalHeapPercentage--[`ClientCacheApplication.criticalHeapPercentage`]
| `cache.critical-off-heap-percentage` | Percentage of off-heap at or above which the cache is considered in danger of becoming inoperable. | | {spring-data-geode-javadoc}/org/springframework/data/gemfire/config/annotation/ClientCacheApplication.html#criticalOffHeapPercentage--[`ClientCacheApplication.criticalOffHeapPercentage`]
<<<<<<< HEAD
| `cache.enable-auto-region-lookup` | Whether to lookup regions configured in {geode-name} native configuration and declare them as Spring beans. | `false` | {spring-data-geode-javadoc}/org/springframework/data/gemfire/config/annotation/EnableAutoRegionLookup.html#enabled--[`EnableAutoRegionLookup.enable`]
| `cache.eviction-heap-percentage` | Percentage of heap at or above which the eviction should begin on regions configured for HeapLRU eviction. | | {spring-data-geode-javadoc}/org/springframework/data/gemfire/config/annotation/ClientCacheApplication.html#evictionHeapPercentage--[`ClientCacheApplication.evictionHeapPercentage`]
| `cache.eviction-off-heap-percentage` | Percentage of off-heap at or above which the eviction should begin on regions configured for HeapLRU eviction. | | {spring-data-geode-javadoc}/org/springframework/data/gemfire/config/annotation/ClientCacheApplication.html#evictionOffHeapPercentage--[`ClientCacheApplication.evictionOffHeapPercentage`]
| `cache.log-level` | Configure the log-level of an {geode-name} cache. | `config` | {spring-data-geode-javadoc}/org/springframework/data/gemfire/config/annotation/ClientCacheApplication.html#logLevel--[`ClientCacheApplication.logLevel`]
| `cache.name` | Alias for `spring.data.gemfire.name`. | `SpringBasedCacheClientApplication` | {spring-data-geode-javadoc}/org/springframework/data/gemfire/config/annotation/ClientCacheApplication.html#name--[`ClientCacheApplication.name`]
| `cache.compression.bean-name` | Name of a Spring bean that implements `org.apache.geode.compression.Compressor`. | | {spring-data-geode-javadoc}/org/springframework/data/gemfire/config/annotation/EnableCompression.html#compressorBeanName--[`EnableCompression.compressorBeanName`]
| `cache.compression.region-names` | Comma-delimited list of region names for which compression is configured. | `[]` | {spring-data-geode-javadoc}/org/springframework/data/gemfire/config/annotation/EnableCompression.html#regionNames--[EnableCompression.regionNames]
| cache.off-heap.memory-size | Determines the size of off-heap memory used by {geode-name} in megabytes (m) or gigabytes (g) -- for example, `120g` | | {spring-data-geode-javadoc}/org/springframework/data/gemfire/config/annotation/EnableOffHeap.html#memorySize--[`EnableOffHeap.memorySize`]
| `cache.off-heap.region-names` | Comma-delimited list of region names for which off-heap is configured. | `[]` | {spring-data-geode-javadoc}/org/springframework/data/gemfire/config/annotation/EnableOffHeap.html#regionNames--[`EnableOffHeap.regionNames`]
=======
| `cache.enable-auto-region-lookup` | Whether to lookup Regions configured in {geode-name} native configuration and declare them as Spring beans. | `false` | {spring-data-geode-javadoc}/org/springframework/data/gemfire/config/annotation/EnableAutoRegionLookup.html#enabled--[`EnableAutoRegionLookup.enable`]
| `cache.eviction-heap-percentage` | Percentage of heap at or above which the eviction should begin on Regions configured for HeapLRU eviction. | | {spring-data-geode-javadoc}/org/springframework/data/gemfire/config/annotation/ClientCacheApplication.html#evictionHeapPercentage--[`ClientCacheApplication.evictionHeapPercentage`]
| `cache.eviction-off-heap-percentage` | Percentage of off-heap at or above which the eviction should begin on Regions configured for HeapLRU eviction. | | {spring-data-geode-javadoc}/org/springframework/data/gemfire/config/annotation/ClientCacheApplication.html#evictionOffHeapPercentage--[`ClientCacheApplication.evictionOffHeapPercentage`]
| `cache.log-level` | Configure the log-level of an {geode-name} cache. | `config` | {spring-data-geode-javadoc}/org/springframework/data/gemfire/config/annotation/ClientCacheApplication.html#logLevel--[`ClientCacheApplication.logLevel`]
| `cache.name` | Alias for `spring.data.gemfire.name`. | `SpringBasedCacheClientApplication` | {spring-data-geode-javadoc}/org/springframework/data/gemfire/config/annotation/ClientCacheApplication.html#name--[`ClientCacheApplication.name`]
| `cache.compression.bean-name` | Name of a Spring bean that implements `org.apache.geode.compression.Compressor`. | | {spring-data-geode-javadoc}/org/springframework/data/gemfire/config/annotation/EnableCompression.html#compressorBeanName--[`EnableCompression.compressorBeanName`]
| `cache.compression.region-names` | Comma-delimited list of Region names for which compression is configured. | `[]` | {spring-data-geode-javadoc}/org/springframework/data/gemfire/config/annotation/EnableCompression.html#RegionNames--[EnableCompression.RegionNames]
| cache.off-heap.memory-size | Determines the size of off-heap memory used by {geode-name} in megabytes (m) or gigabytes (g) -- for example, `120g` | | {spring-data-geode-javadoc}/org/springframework/data/gemfire/config/annotation/EnableOffHeap.html#memorySize--[`EnableOffHeap.memorySize`]
| `cache.off-heap.region-names` | Comma-delimited list of Region names for which off-heap is configured. | `[]` | {spring-data-geode-javadoc}/org/springframework/data/gemfire/config/annotation/EnableOffHeap.html#RegionNames--[`EnableOffHeap.RegionNames`]
>>>>>>> a4f0984f

|=====================================================================================================================

.`spring.data.gemfire.*` _ClientCache_ properties
[width="90%",options="header"]
|=====================================================================================================================
| Name                                              | Description                   | Default                   | From

| `cache.client.durable-client-id` | Used only for clients in a client/server installation. If set, this indicates that the client is durable and identifies the client. The ID is used by servers to reestablish any messaging that was interrupted by client downtime. | | {spring-data-geode-javadoc}/org/springframework/data/gemfire/config/annotation/ClientCacheApplication.html#durableClientId--[`ClientCacheApplication.durableClientId`]
| `cache.client.durable-client-timeout` | Used only for clients in a client/server installation. Number of seconds this client can remain disconnected from its server and have the server continue to accumulate durable events for it. | `300` | {spring-data-geode-javadoc}/org/springframework/data/gemfire/config/annotation/ClientCacheApplication.html#durableClientTimeout--[`ClientCacheApplication.durableClientTimeout`]
| `cache.client.keep-alive` | Whether the server should keep the durable client's queues alive for the timeout period. | `false` | {spring-data-geode-javadoc}/org/springframework/data/gemfire/config/annotation/ClientCacheApplication.html#keepAlive--[`ClientCacheApplication.keepAlive`]

|=====================================================================================================================

.`spring.data.gemfire.*` peer _Cache_ properties
[width="90%",options="header"]
|=====================================================================================================================
| Name                                              | Description                   | Default                   | From

<<<<<<< HEAD
| `cache.peer.enable-auto-reconnect` | Whether a member (a locator or server) try to reconnect and reinitialize the cache after it has been forced out of the cluster by a network partition event or has otherwise been shunned by other members. | `false` | {spring-data-geode-javadoc}/org/springframework/data/gemfire/config/annotation/PeerCacheApplication.html#enableAutoReconnect--[`PeerCacheApplication.enableAutoReconnect`]
=======
| `cache.peer.enable-auto-reconnect` | Whether a member (a Locator or Server) try to reconnect and reinitialize the cache after it has been forced out of the cluster by a network partition event or has otherwise been shunned by other members. | `false` | {spring-data-geode-javadoc}/org/springframework/data/gemfire/config/annotation/PeerCacheApplication.html#enableAutoReconnect--[`PeerCacheApplication.enableAutoReconnect`]
>>>>>>> a4f0984f
| `cache.peer.lock-lease` | The length, in seconds, of distributed lock leases obtained by this cache. | `120` | {spring-data-geode-javadoc}/org/springframework/data/gemfire/config/annotation/PeerCacheApplication.html#lockLease--[`PeerCacheApplication.lockLease`]
| `cache.peer.lock-timeout` | The number of seconds a cache operation waits to obtain a distributed lock lease. | `60` | {spring-data-geode-javadoc}/org/springframework/data/gemfire/config/annotation/PeerCacheApplication.html#lockTimeout--[`PeerCacheApplication.lockTimeout`]
| `cache.peer.message-sync-interval` | The frequency (in seconds) at which a message is sent by the primary cache-server to all the secondary cache-server nodes to remove the events that have already been dispatched from the queue. | `1` | {spring-data-geode-javadoc}/org/springframework/data/gemfire/config/annotation/PeerCacheApplication.html#messageSyncInterval--[`PeerCacheApplication.messageSyncInterval`]
| `cache.peer.search-timeout` | The number of seconds a cache get operation can spend searching for a value. | `300` | {spring-data-geode-javadoc}/org/springframework/data/gemfire/config/annotation/PeerCacheApplication.html#searchTimeout--[`PeerCacheApplication.searchTimeout`]
| `cache.peer.use-cluster-configuration` | Whether this cache member node pulls its configuration metadata from the cluster-based cluster configuration service. | `false` | {spring-data-geode-javadoc}/org/springframework/data/gemfire/config/annotation/PeerCacheApplication.html#useClusterConfiguration--[`PeerCacheApplication.useClusterConfiguration`]

|=====================================================================================================================

.`spring.data.gemfire.*` _CacheServer_ properties
[width="90%",options="header"]
|=====================================================================================================================
| Name                                              | Description                   | Default                   | From

| `cache.server.auto-startup` | Whether the `CacheServer` should be started automatically at runtime. | `true` | {spring-data-geode-javadoc}/org/springframework/data/gemfire/config/annotation/CacheServerApplication.html#autoStartup--[`CacheServerApplication.autoStartup`]
| `cache.server.bind-address` | The IP address or hostname on which this cache server listens. | | {spring-data-geode-javadoc}/org/springframework/data/gemfire/config/annotation/CacheServerApplication.html#bindAddress--[`CacheServerApplication.bindAddress`]
| `cache.server.hostname-for-clients` | The IP address or hostname that server locators tell to clients to indicate the IP address on which the cache server listens. | | {spring-data-geode-javadoc}/org/springframework/data/gemfire/config/annotation/CacheServerApplication.html#hostnameForClients--[`CacheServerApplication.hostNameForClients`]
| `cache.server.load-poll-interval` | The frequency in milliseconds at which to poll the load probe on this cache server. | `5000` | {spring-data-geode-javadoc}/org/springframework/data/gemfire/config/annotation/CacheServerApplication.html#loadPollInterval--[`CacheServerApplication.loadPollInterval`]
| `cache.server.max-connections` | The maximum client connections. | `800` | {spring-data-geode-javadoc}/org/springframework/data/gemfire/config/annotation/CacheServerApplication.html#maxConnections--[`CacheServerApplication.maxConnections`]
| `cache.server.max-message-count` | The maximum number of messages that can be in a client queue. | `230000` | {spring-data-geode-javadoc}/org/springframework/data/gemfire/config/annotation/CacheServerApplication.html#maxMessageCount--[`CacheServerApplication.maxMessageCount`]
| `cache.server.max-threads` | The maximum number of threads allowed in this cache server to service client requests. | | {spring-data-geode-javadoc}/org/springframework/data/gemfire/config/annotation/CacheServerApplication.html#maxThreads--[`CacheServerApplication.maxThreads`]
| `cache.server.max-time-between-pings` | The maximum amount of time between client pings. | `60000` | {spring-data-geode-javadoc}/org/springframework/data/gemfire/config/annotation/CacheServerApplication.html#maxTimeBetweenPings--[`CacheServerApplication.maxTimeBetweenPings`]
| `cache.server.message-time-to-live` | The time (in seconds) after which a message in the client queue expires. | `180` | {spring-data-geode-javadoc}/org/springframework/data/gemfire/config/annotation/CacheServerApplication.html#messageTimeToLive--[`CacheServerApplication.messageTimeToLive`]
| `cache.server.port` | The port on which this cache server listens for clients. | `40404` | {spring-data-geode-javadoc}/org/springframework/data/gemfire/config/annotation/CacheServerApplication.html#port--[`CacheServerApplication.port`]
| `cache.server.socket-buffer-size` | The buffer size of the socket connection to this `CacheServer`. | `32768` | {spring-data-geode-javadoc}/org/springframework/data/gemfire/config/annotation/CacheServerApplication.html#socketBufferSize--[`CacheServerApplication.socketBufferSize`]
| `cache.server.subscription-capacity` | The capacity of the client queue. | `1` | {spring-data-geode-javadoc}/org/springframework/data/gemfire/config/annotation/CacheServerApplication.html#subscriptionCapacity--[`CacheServerApplication.subscriptionCapacity`]
| `cache.server.subscription-disk-store-name` | The name of the disk store for client subscription queue overflow. | | {spring-data-geode-javadoc}/org/springframework/data/gemfire/config/annotation/CacheServerApplication.html#subscriptionDiskStoreName--[`CacheServerApplication.subscriptionDiskStoreName`]
| `cache.server.subscription-eviction-policy` | The eviction policy that is executed when the capacity of the client subscription queue is reached. | `none` | {spring-data-geode-javadoc}/org/springframework/data/gemfire/config/annotation/CacheServerApplication.html#subscriptionEvictionPolicy--[`CacheServerApplication.subscriptionEvictionPolicy`]
| `cache.server.tcp-no-delay` | The outgoing socket connection tcp-no-delay setting. | `true` | {spring-data-geode-javadoc}/org/springframework/data/gemfire/config/annotation/CacheServerApplication.html#tcpNoDelay--[`CacheServerApplication.tcpNoDelay`]

|=====================================================================================================================

<<<<<<< HEAD
`CacheServer` properties can be further targeted at specific `CacheServer` instances by using an option bean name
of the `CacheServer` bean defined in the Spring application context. Consider the following example:
=======
`CacheServer` properties can be further targeted at specific `CacheServer` instances by using an optional bean name
of the `CacheServer` bean defined in the Spring `ApplicationContext`. Consider the following example:
>>>>>>> a4f0984f

====
[source,properties]
----
spring.data.gemfire.cache.server.[<cacheServerBeanName>].bind-address=...
----
====
<<<<<<< HEAD

=======
>>>>>>> a4f0984f

.`spring.data.gemfire.*` Cluster properties
[width="90%",options="header"]
|=====================================================================================================================
| Name                                              | Description                   | Default                   | From

<<<<<<< HEAD
| `cluster.region.type` | Specifies the data management policy used when creating regions on the servers in the cluster. | {apache-geode-javadoc}/org/apache/geode/cache/RegionShortcut.html#PARTITION[`RegionShortcut.PARTITION`] | {spring-data-geode-javadoc}/org/springframework/data/gemfire/config/annotation/EnableClusterConfiguration.html#serverRegionShortcut--[`EnableClusterConfiguration.serverRegionShortcut`]
=======
| `cluster.Region.type` | Specifies the data management policy used when creating Regions on the servers in the cluster. | {apache-geode-javadoc}/org/apache/geode/cache/RegionShortcut.html#PARTITION[`RegionShortcut.PARTITION`] | {spring-data-geode-javadoc}/org/springframework/data/gemfire/config/annotation/EnableClusterConfiguration.html#serverRegionShortcut--[`EnableClusterConfiguration.serverRegionShortcut`]
>>>>>>> a4f0984f

|=====================================================================================================================

.`spring.data.gemfire.*` _DiskStore_ properties
[width="90%",options="header"]
|=====================================================================================================================
| Name                                              | Description                   | Default                   | From

<<<<<<< HEAD
| `disk.store.allow-force-compaction` | Whether to allow `DiskStore.forceCompaction()` to be called on regions that use a disk store. | `false` | {spring-data-geode-javadoc}/org/springframework/data/gemfire/config/annotation/EnableDiskStore.html#allowForceCompaction--[`EnableDiskStore.allowForceCompaction`]
=======
| `disk.store.allow-force-compaction` | Whether to allow `DiskStore.forceCompaction()` to be called on Regions that use a disk store. | `false` | {spring-data-geode-javadoc}/org/springframework/data/gemfire/config/annotation/EnableDiskStore.html#allowForceCompaction--[`EnableDiskStore.allowForceCompaction`]
>>>>>>> a4f0984f
| `disk.store.auto-compact` | Whether to cause the disk files to be automatically compacted. | `true` | {spring-data-geode-javadoc}/org/springframework/data/gemfire/config/annotation/EnableDiskStore.html#autoCompact--[`EnableDiskStore.autoCompact`]
| `disk.store.compaction-threshold` | The threshold at which an oplog becomes compactible. | `50` | {spring-data-geode-javadoc}/org/springframework/data/gemfire/config/annotation/EnableDiskStore.html#compactionThreshold--[`EnableDiskStore.compactionThreshold`]
| `disk.store.directory.location` | The system directory where the `DiskStore` (oplog) files are stored. | `[]` | {spring-data-geode-javadoc}/org/springframework/data/gemfire/config/annotation/EnableDiskStore.html#diskDirectories--[`EnableDiskStore.diskDirectories.location`]
| `disk.store.directory.size` | The amount of disk space allowed to store disk store (oplog) files. | `21474883647` | {spring-data-geode-javadoc}/org/springframework/data/gemfire/config/annotation/EnableDiskStore.html#diskDirectories--[`EnableDiskStore.diskDirectories.size`]
| `disk.store.disk-usage-critical-percentage` | The critical threshold for disk usage as a percentage of the total disk volume. | `99.0` | {spring-data-geode-javadoc}/org/springframework/data/gemfire/config/annotation/EnableDiskStore.html#diskUsageCriticalPercentage--[`EnableDiskStore.diskUsageCriticalPercentage`]
| `disk.store.disk-usage-warning-percentage` | The warning threshold for disk usage as a percentage of the total disk volume. | `90.0` | {spring-data-geode-javadoc}/org/springframework/data/gemfire/config/annotation/EnableDiskStore.html#diskUsageWarningPercentage--[`EnableDiskStore.diskUsageWarningPercentage`]
| `disk.store.max-oplog-size` | The maximum size (in megabytes) a single oplog (operation log) can be. | `1024` | {spring-data-geode-javadoc}/org/springframework/data/gemfire/config/annotation/EnableDiskStore.html#maxOplogSize--[`EnableDiskStore.maxOplogSize`]
| `disk.store.queue-size` | The maximum number of operations that can be asynchronously queued. | | {spring-data-geode-javadoc}/org/springframework/data/gemfire/config/annotation/EnableDiskStore.html#queueSize--[`EnableDiskStore.queueSize`]
| `disk.store.time-interval` | The number of milliseconds that can elapse before data written asynchronously is flushed to disk. | `1000` | {spring-data-geode-javadoc}/org/springframework/data/gemfire/config/annotation/EnableDiskStore.html#timeInterval--[`EnableDiskStore.timeInterval`]
| `disk.store.write-buffer-size` | Configures the write buffer size in bytes. | `32768` | {spring-data-geode-javadoc}/org/springframework/data/gemfire/config/annotation/EnableDiskStore.html#writeBufferSize--[`EnableDiskStore.writeBufferSize`]

|=====================================================================================================================

`DiskStore` properties can be further targeted at specific `DiskStore` instances by setting the
{apache-geode-javadoc}/org/apache/geode/cache/DiskStore.html#getName--[`DiskStore.name`] property.

For example, you can specify directory location of the files for a specific, named `DiskStore` by using:

====
[source,properties]
----
spring.data.gemfire.disk.store.Example.directory.location=/path/to/geode/disk-stores/Example/
----
====

The directory location and size of the `DiskStore` files can be further divided into multiple locations and size
using array syntax:

====
[source,properties]
----
spring.data.gemfire.disk.store.Example.directory[0].location=/path/to/geode/disk-stores/Example/one
spring.data.gemfire.disk.store.Example.directory[0].size=4096000
spring.data.gemfire.disk.store.Example.directory[1].location=/path/to/geode/disk-stores/Example/two
spring.data.gemfire.disk.store.Example.directory[1].size=8192000
----
====

Both the name and array index are optional, and you can use any combination of name and array index. Without a name,
<<<<<<< HEAD
the properties apply to all `DiskStore` instances. Without array indexes, all named `DiskStore` files are stored in the
specified location and limited to the defined size.
=======
the properties apply to all `DiskStore` instances. Without array indexes, all named `DiskStore` files are stored in
the specified location and limited to the defined size.
>>>>>>> a4f0984f

.`spring.data.gemfire.*` Entity properties
[width="90%",options="header"]
|=====================================================================================================================
| Name                                              | Description                   | Default                   | From

| `entities.base-packages` | Comma-delimited list of package names indicating the start points for the entity scan. | | {spring-data-geode-javadoc}/org/springframework/data/gemfire/config/annotation/EnableEntityDefinedRegions.html#basePackages--[`EnableEntityDefinedRegions.basePackages`]

|=====================================================================================================================

.`spring.data.gemfire.*` Locator properties
[width="90%",options="header"]
|=====================================================================================================================
| Name                                              | Description                   | Default                   | From

<<<<<<< HEAD
| `locator.host` | The IP address or hostname of the system NIC to which the embedded locator is bound to listen for connections. | | {spring-data-geode-javadoc}/org/springframework/data/gemfire/config/annotation/EnableLocator.html#host--[`EnableLocator.host`]
=======
| `locator.host` | The IP address or hostname of the system NIC to which the embedded Locator is bound to listen for connections. | | {spring-data-geode-javadoc}/org/springframework/data/gemfire/config/annotation/EnableLocator.html#host--[`EnableLocator.host`]
>>>>>>> a4f0984f
| locator.port | The network port to which the embedded Locator will listen for connections. | `10334` | {spring-data-geode-javadoc}/org/springframework/data/gemfire/config/annotation/EnableLocator.html#port--[`EnableLocator.port`]

|=====================================================================================================================

.`spring.data.gemfire.*` Logging properties
[width="90%",options="header"]
|=====================================================================================================================
| Name                                              | Description                   | Default                   | From

| `logging.level` | The log level of an {geode-name} cache. Alias for 'spring.data.gemfire.cache.log-level'. | `config` | {spring-data-geode-javadoc}/org/springframework/data/gemfire/config/annotation/EnableLogging.html#logLevel--[`EnableLogging.logLevel`]
| `logging.log-disk-space-limit` | The amount of disk space allowed to store log files. | | {spring-data-geode-javadoc}/org/springframework/data/gemfire/config/annotation/EnableLogging.html#logDiskSpaceLimit--[`EnableLogging.logDiskSpaceLimit`]
| `logging.log-file` | The pathname of the log file used to log messages. | | {spring-data-geode-javadoc}/org/springframework/data/gemfire/config/annotation/EnableLogging.html#logFile--[`EnableLogging.logFile`]
| `logging.log-file-size` | The maximum size of a log file before the log file is rolled. | | {spring-data-geode-javadoc}/org/springframework/data/gemfire/config/annotation/EnableLogging.html#logFileSizeLimit--[`EnableLogging.logFileSize`]

|=====================================================================================================================

.`spring.data.gemfire.*` Management properties
[width="90%",options="header"]
|=====================================================================================================================
| Name                                              | Description                   | Default                   | From

<<<<<<< HEAD
| `management.use-http` | Whether to use the HTTP protocol to communicate with a {geode-name} manager. | `false` | {spring-data-geode-javadoc}/org/springframework/data/gemfire/config/annotation/EnableClusterConfiguration.html#useHttp--[`EnableClusterConfiguration.useHttp`]
| `management.http.host` | The IP address or hostname of the {geode-name} ranager that runs the HTTP service. | | {spring-data-geode-javadoc}/org/springframework/data/gemfire/config/annotation/EnableClusterConfiguration.html#host--[`EnableClusterConfiguration.host`]
| `management.http.port` | Configures the port used by the {geode-name} Manager's HTTP service to listen for connections. | `7070` | {spring-data-geode-javadoc}/org/springframework/data/gemfire/config/annotation/EnableClusterConfiguration.html#port--[`EnableClusterConfiguration.port`]

|=====================================================================================================================


.`spring.data.gemfire.*` manager properties
=======
| `management.use-http` | Whether to use the HTTP protocol to communicate with an {geode-name} Manager. | `false` | {spring-data-geode-javadoc}/org/springframework/data/gemfire/config/annotation/EnableClusterConfiguration.html#useHttp--[`EnableClusterConfiguration.useHttp`]
| `management.http.host` | The IP address or hostname of the {geode-name} Manager that runs the HTTP service. | | {spring-data-geode-javadoc}/org/springframework/data/gemfire/config/annotation/EnableClusterConfiguration.html#host--[`EnableClusterConfiguration.host`]
| `management.http.port` | The port used by the {geode-name} Manager's HTTP service to listen for connections. | `7070` | {spring-data-geode-javadoc}/org/springframework/data/gemfire/config/annotation/EnableClusterConfiguration.html#port--[`EnableClusterConfiguration.port`]

|=====================================================================================================================

.`spring.data.gemfire.*` Manager properties
>>>>>>> a4f0984f
[width="90%",options="header"]
|=====================================================================================================================
| Name                                              | Description                   | Default                   | From

<<<<<<< HEAD
| `manager.access-file` | The access control list (ACL) file used by the manager to restrict access to the JMX MBeans by the clients. | | {spring-data-geode-javadoc}/org/springframework/data/gemfire/config/annotation/EnableManager.html#accessFile--[`EnableManager.accessFile`]
| manager.bind-address | The IP address or hostname of the system NIC used by the manager to bind and listen for JMX client connections. | | {spring-data-geode-javadoc}/org/springframework/data/gemfire/config/annotation/EnableManager.html#bindAddress--[`EnableManager.bindAddress`]
| `manager.hostname-for-clients` | The hostname given to JMX clients to ask the locator for the location of the manager. | | {spring-data-geode-javadoc}/org/springframework/data/gemfire/config/annotation/EnableManager.html#hostnameForClients--[`EnableManager.hostNameForClients`]
| `manager.password-file` | By default, the JMX Manager lets clients without credentials connect. If this property is set to the name of a file, only clients that connect with credentials that match an entry in this file are allowed. | | {spring-data-geode-javadoc}/org/springframework/data/gemfire/config/annotation/EnableManager.html#passwordFile--[`EnableManager.passwordFile`]
| `manager.port` | The port used by the manager to listen for JMX client connections. | `1099` | {spring-data-geode-javadoc}/org/springframework/data/gemfire/config/annotation/EnableManager.html#port--[`EnableManager.port`]
| `manager.start` | Whether to start the manager service at runtime. | `false` | {spring-data-geode-javadoc}/org/springframework/data/gemfire/config/annotation/EnableManager.html#start--[`EnableManager.start`]
=======
| `manager.access-file` | The access control list (ACL) file used by the Manager to restrict access to the JMX MBeans by the clients. | | {spring-data-geode-javadoc}/org/springframework/data/gemfire/config/annotation/EnableManager.html#accessFile--[`EnableManager.accessFile`]
| manager.bind-address | The IP address or hostname of the system NIC used by the Manager to bind and listen for JMX client connections. | | {spring-data-geode-javadoc}/org/springframework/data/gemfire/config/annotation/EnableManager.html#bindAddress--[`EnableManager.bindAddress`]
| `manager.hostname-for-clients` | The hostname given to JMX clients to ask the Locator for the location of the Manager. | | {spring-data-geode-javadoc}/org/springframework/data/gemfire/config/annotation/EnableManager.html#hostnameForClients--[`EnableManager.hostNameForClients`]
| `manager.password-file` | By default, the JMX Manager lets clients without credentials connect. If this property is set to the name of a file, only clients that connect with credentials that match an entry in this file are allowed. | | {spring-data-geode-javadoc}/org/springframework/data/gemfire/config/annotation/EnableManager.html#passwordFile--[`EnableManager.passwordFile`]
| `manager.port` | The port used by the Manager to listen for JMX client connections. | `1099` | {spring-data-geode-javadoc}/org/springframework/data/gemfire/config/annotation/EnableManager.html#port--[`EnableManager.port`]
| `manager.start` | Whether to start the Manager service at runtime. | `false` | {spring-data-geode-javadoc}/org/springframework/data/gemfire/config/annotation/EnableManager.html#start--[`EnableManager.start`]
>>>>>>> a4f0984f
| `manager.update-rate` | The rate, in milliseconds, at which this member pushes updates to any JMX Managers. | `2000` | {spring-data-geode-javadoc}/org/springframework/data/gemfire/config/annotation/EnableManager.html#updateRate--[`EnableManager.updateRate`]

|=====================================================================================================================

.`spring.data.gemfire.*` PDX properties
[width="90%",options="header"]
|=====================================================================================================================
| Name                                              | Description                   | Default                   | From

| `pdx.disk-store-name` | The name of the `DiskStore` used to store PDX type metadata to disk when PDX is persistent. | | {spring-data-geode-javadoc}/org/springframework/data/gemfire/config/annotation/EnablePdx.html#diskStoreName--[`EnablePdx.diskStoreName`]
| `pdx.ignore-unread-fields` | Whether PDX ignores fields that were unread during deserialization. | `false` | {spring-data-geode-javadoc}/org/springframework/data/gemfire/config/annotation/EnablePdx.html#ignoreUnreadFields--[`EnablePdx.ignoreUnreadFields`]
| `pdx.persistent` | Whether PDX persists type metadata to disk. | `false` | {spring-data-geode-javadoc}/org/springframework/data/gemfire/config/annotation/EnablePdx.html#persistent--[`EnablePdx.persistent`]
<<<<<<< HEAD
| `pdx.read-serialized` | Whether a region entry is returned as a `PdxInstance` or deserialized back into object form on read. | `false` | {spring-data-geode-javadoc}/org/springframework/data/gemfire/config/annotation/EnablePdx.html#readSerialized--[`EnablePdx.readSerialized`]
=======
| `pdx.read-serialized` | Whether a Region entry is returned as a `PdxInstance` or deserialized back into object form on read. | `false` | {spring-data-geode-javadoc}/org/springframework/data/gemfire/config/annotation/EnablePdx.html#readSerialized--[`EnablePdx.readSerialized`]
>>>>>>> a4f0984f
| `pdx.serialize-bean-name` | The name of a custom Spring bean that implements `org.apache.geode.pdx.PdxSerializer`. | | {spring-data-geode-javadoc}/org/springframework/data/gemfire/config/annotation/EnablePdx.html#serializerBeanName--[`EnablePdx.serializerBeanName`]

|=====================================================================================================================

.`spring.data.gemfire.*` Pool properties
[width="90%",options="header"]
|=====================================================================================================================
| Name                                              | Description                   | Default                   | From

<<<<<<< HEAD
| `pool.free-connection-timeout` | The timeout used to acquire a free connection from a pool. | `10000` | {spring-data-geode-javadoc}/org/springframework/data/gemfire/config/annotation/EnablePool.html#freeConnectionTimeout--[`EnablePool.freeConnectionTimeout`]
| `pool.idle-timeout` | The amount of time a connection can be idle before expiring (and closing) the connection. | `5000` | {spring-data-geode-javadoc}/org/springframework/data/gemfire/config/annotation/EnablePool.html#idleTimeout--[`EnablePool.idleTimeout`]
| `pool.load-conditioning-interval` | The interval for how frequently the pool checks to see if a connection to a given server should be moved to a different server to improve the load balance. | `300000` | {spring-data-geode-javadoc}/org/springframework/data/gemfire/config/annotation/EnablePool.html#loadConditioningInterval--[`EnablePool.loadConditioningInterval`]
| `pool.locators` | Comma-delimited list of locator endpoints in the format of `locator1[port1],...,locatorN[portN]` | | {spring-data-geode-javadoc}/org/springframework/data/gemfire/config/annotation/EnablePool.html#locators--[`EnablePool.locators`]
| `pool.max-connections` | The maximum number of client to server connections that a Pool will create. | | {spring-data-geode-javadoc}/org/springframework/data/gemfire/config/annotation/EnablePool.html#maxConnections--[EnablePool.maxConnections]
| `pool.min-connections` | The minimum number of client to server connections that a pool maintains. | `1` | {spring-data-geode-javadoc}/org/springframework/data/gemfire/config/annotation/EnablePool.html#minConnections--[`EnablePool.minConnections`]
| `pool.multi-user-authentication` | Whether the created pool can be used by multiple authenticated users. | `false` | {spring-data-geode-javadoc}/org/springframework/data/gemfire/config/annotation/EnablePool.html#multiUserAuthentication--[`EnablePool.multiUserAuthentication`]
| `pool.ping-interval` | How often to ping servers to verify that they are still alive. | `10000` | {spring-data-geode-javadoc}/org/springframework/data/gemfire/config/annotation/EnablePool.html#pingInterval--[`EnablePool.pingInterval`]
| `pool.pr-single-hop-enabled` | Whether to perform single-hop data access operations between the client and servers. When `true`, the client is aware of the location of partitions on servers that host regions with `DataPolicy.PARTITION`. | `true` | {spring-data-geode-javadoc}/org/springframework/data/gemfire/config/annotation/EnablePool.html#prSingleHopEnabled--[`EnablePool.prSingleHopEnabled`]
| `pool.read-timeout` | The number of milliseconds to wait for a response from a server before timing out the operation and trying another server (if any are available). | `10000` | {spring-data-geode-javadoc}/org/springframework/data/gemfire/config/annotation/EnablePool.html#readTimeout--[`EnablePool.readTimeout`]
| `pool.ready-for-events` | Whether to signal the server that the client is prepared and ready to receive events. | `false` | {spring-data-geode-javadoc}/org/springframework/data/gemfire/config/annotation/ClientCacheApplication.html#readyForEvents--[`ClientCacheApplication.readyForEvents`]
| `pool.retry-attempts` | The number of times to retry a request after timeout/exception. | | {spring-data-geode-javadoc}/org/springframework/data/gemfire/config/annotation/EnablePool.html#retryAttempts--[`EnablePool.retryAttempts`]
| `pool.server-group` | The group that all servers to which a pool connects must belong. | | {spring-data-geode-javadoc}/org/springframework/data/gemfire/config/annotation/EnablePool.html#serverGroup--[`EnablePool.serverGroup`]
=======
| `pool.free-connection-timeout` | The timeout used to acquire a free connection from a Pool. | `10000` | {spring-data-geode-javadoc}/org/springframework/data/gemfire/config/annotation/EnablePool.html#freeConnectionTimeout--[`EnablePool.freeConnectionTimeout`]
| `pool.idle-timeout` | The amount of time a connection can be idle before expiring (and closing) the connection. | `5000` | {spring-data-geode-javadoc}/org/springframework/data/gemfire/config/annotation/EnablePool.html#idleTimeout--[`EnablePool.idleTimeout`]
| `pool.load-conditioning-interval` | The interval for how frequently the Pool checks to see if a connection to a given server should be moved to a different server to improve the load balance. | `300000` | {spring-data-geode-javadoc}/org/springframework/data/gemfire/config/annotation/EnablePool.html#loadConditioningInterval--[`EnablePool.loadConditioningInterval`]
| `pool.locators` | Comma-delimited list of locator endpoints in the format of `locator1[port1],...,locatorN[portN]` | | {spring-data-geode-javadoc}/org/springframework/data/gemfire/config/annotation/EnablePool.html#locators--[`EnablePool.locators`]
| `pool.max-connections` | The maximum number of client to server connections that a Pool will create. | | {spring-data-geode-javadoc}/org/springframework/data/gemfire/config/annotation/EnablePool.html#maxConnections--[EnablePool.maxConnections]
| `pool.min-connections` | The minimum number of client to server connections that a Pool maintains. | `1` | {spring-data-geode-javadoc}/org/springframework/data/gemfire/config/annotation/EnablePool.html#minConnections--[`EnablePool.minConnections`]
| `pool.multi-user-authentication` | Whether the created Pool can be used by multiple authenticated users. | `false` | {spring-data-geode-javadoc}/org/springframework/data/gemfire/config/annotation/EnablePool.html#multiUserAuthentication--[`EnablePool.multiUserAuthentication`]
| `pool.ping-interval` | How often to ping servers to verify that they are still alive. | `10000` | {spring-data-geode-javadoc}/org/springframework/data/gemfire/config/annotation/EnablePool.html#pingInterval--[`EnablePool.pingInterval`]
| `pool.pr-single-hop-enabled` | Whether to perform single-hop data access operations between the client and servers. When `true`, the client is aware of the location of partitions on servers that host Regions with `DataPolicy.PARTITION`. | `true` | {spring-data-geode-javadoc}/org/springframework/data/gemfire/config/annotation/EnablePool.html#prSingleHopEnabled--[`EnablePool.prSingleHopEnabled`]
| `pool.read-timeout` | The number of milliseconds to wait for a response from a server before timing out the operation and trying another server (if any are available). | `10000` | {spring-data-geode-javadoc}/org/springframework/data/gemfire/config/annotation/EnablePool.html#readTimeout--[`EnablePool.readTimeout`]
| `pool.ready-for-events` | Whether to signal the server that the client is prepared and ready to receive events. | `false` | {spring-data-geode-javadoc}/org/springframework/data/gemfire/config/annotation/ClientCacheApplication.html#readyForEvents--[`ClientCacheApplication.readyForEvents`]
| `pool.retry-attempts` | The number of times to retry a request after timeout/exception. | | {spring-data-geode-javadoc}/org/springframework/data/gemfire/config/annotation/EnablePool.html#retryAttempts--[`EnablePool.retryAttempts`]
| `pool.server-group` | The group that all servers to which a Pool connects must belong. | | {spring-data-geode-javadoc}/org/springframework/data/gemfire/config/annotation/EnablePool.html#serverGroup--[`EnablePool.serverGroup`]
>>>>>>> a4f0984f
| `pool.servers` | Comma-delimited list of `CacheServer` endpoints in the format of `server1[port1],...,serverN[portN]` | | {spring-data-geode-javadoc}/org/springframework/data/gemfire/config/annotation/EnablePool.html#servers--[`EnablePool.servers`]
| `pool.socket-buffer-size` | The socket buffer size for each connection made in all Pools. | `32768` | {spring-data-geode-javadoc}/org/springframework/data/gemfire/config/annotation/EnablePool.html#socketBufferSize--[`EnablePool.socketBufferSize`]
| `pool.statistic-interval` | How often to send client statistics to the server. | | {spring-data-geode-javadoc}/org/springframework/data/gemfire/config/annotation/EnablePool.html#statisticInterval--[`EnablePool.statisticInterval`]
| pool.subscription-ack-interval | The interval in milliseconds to wait before sending acknowledgements to the `CacheServer` for events received from the server subscriptions. | `100` | {spring-data-geode-javadoc}/org/springframework/data/gemfire/config/annotation/EnablePool.html#subscriptionAckInterval--[`EnablePool.subscriptionAckInterval`]
<<<<<<< HEAD
| `pool.subscription-enabled` | Whether the created pool has server-to-client subscriptions enabled. | `false` | {spring-data-geode-javadoc}/org/springframework/data/gemfire/config/annotation/EnablePool.html#subscriptionEnabled--[`EnablePool.subscriptionEnabled`]
| `pool.subscription-message-tracking-timeout` | The `messageTrackingTimeout` attribute, which is the time-to-live period, in milliseconds, for subscription events the client has received from the server. | `900000` | {spring-data-geode-javadoc}/org/springframework/data/gemfire/config/annotation/EnablePool.html#subscriptionMessageTrackingTimeout--[`EnablePool.subscriptionMessageTrackingTimeout`]
| `pool.subscription-redundancy` | The redundancy level for all pools server-to-client subscriptions. | | {spring-data-geode-javadoc}/org/springframework/data/gemfire/config/annotation/EnablePool.html#subscriptionRedundancy--[`EnablePool.subsriptionRedundancy`]
| `pool.thread-local-connections` | The thread local connections policy for all pools. | `false` | {spring-data-geode-javadoc}/org/springframework/data/gemfire/config/annotation/EnablePool.html#threadLocalConnections--[`EnablePool.threadLocalConnections`]
=======
| `pool.subscription-enabled` | Whether the created Pool has server-to-client subscriptions enabled. | `false` | {spring-data-geode-javadoc}/org/springframework/data/gemfire/config/annotation/EnablePool.html#subscriptionEnabled--[`EnablePool.subscriptionEnabled`]
| `pool.subscription-message-tracking-timeout` | The `messageTrackingTimeout` attribute, which is the time-to-live period, in milliseconds, for subscription events the client has received from the server. | `900000` | {spring-data-geode-javadoc}/org/springframework/data/gemfire/config/annotation/EnablePool.html#subscriptionMessageTrackingTimeout--[`EnablePool.subscriptionMessageTrackingTimeout`]
| `pool.subscription-redundancy` | The redundancy level for all Pools server-to-client subscriptions. | | {spring-data-geode-javadoc}/org/springframework/data/gemfire/config/annotation/EnablePool.html#subscriptionRedundancy--[`EnablePool.subsriptionRedundancy`]
| `pool.thread-local-connections` | The thread local connections policy for all Pools. | `false` | {spring-data-geode-javadoc}/org/springframework/data/gemfire/config/annotation/EnablePool.html#threadLocalConnections--[`EnablePool.threadLocalConnections`]
>>>>>>> a4f0984f

|=====================================================================================================================

.`spring.data.gemfire.*` Security properties
[width="90%",options="header"]
|=====================================================================================================================
| Name                                              | Description                   | Default                   | From

| `security.username` | The name of the user used to authenticate with the servers. | | {spring-data-geode-javadoc}/org/springframework/data/gemfire/config/annotation/EnableSecurity.html#securityUsername--[`EnableSecurity.securityUsername`]
| `security.password` | The user password used to authenticate with the servers. | | {spring-data-geode-javadoc}/org/springframework/data/gemfire/config/annotation/EnableSecurity.html#securityPassword--[`EnableSecurity.securityPassword`]
| `security.properties-file` | The system pathname to a properties file that contains security credentials. | | {spring-data-geode-javadoc}/org/springframework/data/gemfire/config/annotation/EnableAuth.html#securityPropertiesFile--[`EnableAuth.propertiesFile`]
| `security.client.accessor` | X | X | {spring-data-geode-javadoc}/org/springframework/data/gemfire/config/annotation/EnableAuth.html#clientAccessor--[`EnableAuth.clientAccessor`]
| `security.client.accessor-post-processor` | The callback that should be invoked in the post-operation phase, which is when the operation has completed on the server but before the result is sent to the client. | | {spring-data-geode-javadoc}/org/springframework/data/gemfire/config/annotation/EnableAuth.html#clientAccessorPostProcessor--[`EnableAuth.clientAccessorPostProcessor`]
| `security.client.authentication-initializer` | Static creation method that returns an `AuthInitialize` object, which obtains credentials for peers in a cluster. | | {spring-data-geode-javadoc}/org/springframework/data/gemfire/config/annotation/EnableSecurity.html#clientAuthenticationInitializer--[`EnableSecurity.clientAuthentiationInitializer`]
<<<<<<< HEAD
| `security.client.authenticator` | Static creation method that returns an authenticator object used by a cluster member (locator or server) to verify the credentials of a connecting client. | | {spring-data-geode-javadoc}/org/springframework/data/gemfire/config/annotation/EnableAuth.html#clientAuthenticator--[`EnableAuth.clientAuthenticator`]
=======
| `security.client.authenticator` | Static creation method that returns an `Authenticator` object used by a cluster member (Locator or Server) to verify the credentials of a connecting client. | | {spring-data-geode-javadoc}/org/springframework/data/gemfire/config/annotation/EnableAuth.html#clientAuthenticator--[`EnableAuth.clientAuthenticator`]
>>>>>>> a4f0984f
| `security.client.diffie-hellman-algorithm` | Used for authentication. For secure transmission of sensitive credentials (such as passwords), you can encrypt the credentials by using the Diffie-Hellman key-exchange algorithm. You can do so by setting the `security-client-dhalgo` system property on the clients to the name of a valid, symmetric key cipher supported by the JDK. | | {spring-data-geode-javadoc}/org/springframework/data/gemfire/config/annotation/EnableAuth.html#clientDiffieHellmanAlgorithm--[`EnableAuth.clientDiffieHellmanAlgorithm`]
| `security.log.file` | The pathname to a log file used for security log messages. | | {spring-data-geode-javadoc}/org/springframework/data/gemfire/config/annotation/EnableAuth.html#securityLogFile--[`EnableAuth.securityLogFile`]
| `security.log.level` | The log level for security log messages. | | {spring-data-geode-javadoc}/org/springframework/data/gemfire/config/annotation/EnableAuth.html#securityLogLevel--[`EnableAuth.securityLogLevel`]
| `security.manager.class-name` | The name of a class that implements `org.apache.geode.security.SecurityManager`. | | {spring-data-geode-javadoc}/org/springframework/data/gemfire/config/annotation/EnableSecurity.html#securityManagerClassName--[`EnableSecurity.securityManagerClassName`]
| `security.peer.authentication-initializer` | Static creation method that returns an `AuthInitialize` object, which obtains credentials for peers in a cluster. | | {spring-data-geode-javadoc}/org/springframework/data/gemfire/config/annotation/EnableSecurity.html#peerAuthenticationInitializer--[`EnableSecurity.peerAuthenticationInitializer`]
<<<<<<< HEAD
| `security.peer.authenticator` | Static creation method that returns an authenticator object, which is used by a peer to verify the credentials of a connecting node. | | {spring-data-geode-javadoc}/org/springframework/data/gemfire/config/annotation/EnableAuth.html#peerAuthenticator--[`EnableAuth.peerAuthenticator`]
| security.peer.verify-member-timeout | The timeout in milliseconds used by a peer to verify membership of an unknown authenticated peer requesting a secure connection. | | {spring-data-geode-javadoc}/org/springframework/data/gemfire/config/annotation/EnableAuth.html#peerVerifyMemberTimeout--[`EnableAuth.peerVerifyMemberTimeout`]
| `security.post-processor.class-name` | The name of a class that implements the `org.apache.geode.security.PostProcessor` interface that can be used to change the returned results of Region get operations. | | {spring-data-geode-javadoc}/org/springframework/data/gemfire/config/annotation/EnableSecurity.html#securityPostProcessorClassName--[`EnableSecurity.securityPostProcessorClassName`]
| `security.shiro.ini-resource-path` | The {geode-name} system property that refers to the location of an Apache Shiro INI file that configures the Apache Shiro Security Framework in order to secure {geode-name}. | | {spring-data-geode-javadoc}/org/springframework/data/gemfire/config/annotation/EnableSecurity.html#shiroIniResourcePath--[`EnableSecurity.shiroIniResourcePath`]
=======
| `security.peer.authenticator` | Static creation method that returns an `Authenticator` object, which is used by a peer to verify the credentials of a connecting node. | | {spring-data-geode-javadoc}/org/springframework/data/gemfire/config/annotation/EnableAuth.html#peerAuthenticator--[`EnableAuth.peerAuthenticator`]
| security.peer.verify-member-timeout | The timeout in milliseconds used by a peer to verify membership of an unknown authenticated peer requesting a secure connection. | | {spring-data-geode-javadoc}/org/springframework/data/gemfire/config/annotation/EnableAuth.html#peerVerifyMemberTimeout--[`EnableAuth.peerVerifyMemberTimeout`]
| `security.post-processor.class-name` | The name of a class that implements the `org.apache.geode.security.PostProcessor` interface that can be used to change the returned results of Region get operations. | | {spring-data-geode-javadoc}/org/springframework/data/gemfire/config/annotation/EnableSecurity.html#securityPostProcessorClassName--[`EnableSecurity.securityPostProcessorClassName`]
| `security.shiro.ini-resource-path` | The {geode-name} System property that refers to the location of an Apache Shiro INI file that configures the Apache Shiro Security Framework in order to secure {geode-name}. | | {spring-data-geode-javadoc}/org/springframework/data/gemfire/config/annotation/EnableSecurity.html#shiroIniResourcePath--[`EnableSecurity.shiroIniResourcePath`]
>>>>>>> a4f0984f

|=====================================================================================================================

.`spring.data.gemfire.*` SSL properties
[width="90%",options="header"]
|=====================================================================================================================
| Name                                              | Description                   | Default                   | From

| `security.ssl.certificate.alias.cluster` | The alias to the stored SSL certificate used by the cluster to secure communications. | | {spring-data-geode-javadoc}/org/springframework/data/gemfire/config/annotation/EnableSsl.html#componentCertificateAliases--[`EnableSsl.componentCertificateAliases`]
| `security.ssl.certificate.alias.default-alias` | The default alias to the stored SSL certificate used to secure communications across the entire {geode-name} system. | | {spring-data-geode-javadoc}/org/springframework/data/gemfire/config/annotation/EnableSsl.html#defaultCertificateAlias--[`EnableSsl.defaultCertificateAlias`]
| `security.ssl.certificate.alias.gateway` | The alias to the stored SSL certificate used by the WAN Gateway Senders/Receivers to secure communications. | | {spring-data-geode-javadoc}/org/springframework/data/gemfire/config/annotation/EnableSsl.html#componentCertificateAliases--[`EnableSsl.componentCertificateAliases`]
<<<<<<< HEAD
| `security.ssl.certificate.alias.jmx` | The alias to the stored SSL certificate used by the manager's JMX-based JVM MBeanServer and JMX clients to secure communications. | | {spring-data-geode-javadoc}/org/springframework/data/gemfire/config/annotation/EnableSsl.html#componentCertificateAliases--[`EnableSsl.componentCertificateAliases`]
=======
| `security.ssl.certificate.alias.jmx` | The alias to the stored SSL certificate used by the Manager's JMX-based JVM MBeanServer and JMX clients to secure communications. | | {spring-data-geode-javadoc}/org/springframework/data/gemfire/config/annotation/EnableSsl.html#componentCertificateAliases--[`EnableSsl.componentCertificateAliases`]
>>>>>>> a4f0984f
| `security.ssl.certificate.alias.locator` | The alias to the stored SSL certificate used by the Locator to secure communications. | | {spring-data-geode-javadoc}/org/springframework/data/gemfire/config/annotation/EnableSsl.html#componentCertificateAliases--[`EnableSsl.componentCertificateAliases`]
| `security.ssl.certificate.alias.server` | The alias to the stored SSL certificate used by clients and servers to secure communications. | | {spring-data-geode-javadoc}/org/springframework/data/gemfire/config/annotation/EnableSsl.html#componentCertificateAliases--[`EnableSsl.componentCertificateAliases`]
| `security.ssl.certificate.alias.web` | The alias to the stored SSL certificate used by the embedded HTTP server to secure communications (HTTPS). | | {spring-data-geode-javadoc}/org/springframework/data/gemfire/config/annotation/EnableSsl.html#componentCertificateAliases--[`EnableSsl.componentCertificateAliases`]
| `security.ssl.ciphers` | Comma-separated list of SSL ciphers or `any`. | | {spring-data-geode-javadoc}/org/springframework/data/gemfire/config/annotation/EnableSsl.html#ciphers--[`EnableSsl.ciphers`]
| `security.ssl.components` | Comma-delimited list of {geode-name} components (for example, WAN) to be configured for SSL communication. | | {spring-data-geode-javadoc}/org/springframework/data/gemfire/config/annotation/EnableSsl.html#components--[`EnableSsl.components`]
| `security.ssl.keystore` | The system pathname to the Java KeyStore file storing certificates for SSL. | | {spring-data-geode-javadoc}/org/springframework/data/gemfire/config/annotation/EnableSsl.html#keystore--[`EnableSsl.keystore`]
| `security.ssl.keystore.password` | The password used to access the Java KeyStore file. | | {spring-data-geode-javadoc}/org/springframework/data/gemfire/config/annotation/EnableSsl.html#keystorePassword--[`EnableSsl.keystorePassword`]
| `security.ssl.keystore.type` | The password used to access the Java KeyStore file (for example, JKS). | | {spring-data-geode-javadoc}/org/springframework/data/gemfire/config/annotation/EnableSsl.html#keystoreType--[`EnableSsl.keystoreType`]
| `security.ssl.protocols` | Comma-separated list of SSL protocols or `any`. | | {spring-data-geode-javadoc}/org/springframework/data/gemfire/config/annotation/EnableSsl.html#protocols--[`EnableSsl.protocols`]
| `security.ssl.require-authentication` | Whether two-way authentication is required. | | {spring-data-geode-javadoc}/org/springframework/data/gemfire/config/annotation/EnableSsl.html#requireAuthentication--[`EnableSsl.requireAuthentication`]
| `security.ssl.truststore` | The system pathname to the trust store (Java KeyStore file) that stores certificates for SSL. | | {spring-data-geode-javadoc}/org/springframework/data/gemfire/config/annotation/EnableSsl.html#truststore--[`EnableSsl.truststore`]
| `security.ssl.truststore.password` | The password used to access the trust store (Java KeyStore file). | | {spring-data-geode-javadoc}/org/springframework/data/gemfire/config/annotation/EnableSsl.html#truststorePassword--[`EnableSsl.truststorePassword`]
| `security.ssl.truststore.type` | The password used to access the trust store (Java KeyStore file -- for example, JKS). | | {spring-data-geode-javadoc}/org/springframework/data/gemfire/config/annotation/EnableSsl.html#truststoreType--[`EnableSsl.truststoreType`]
| `security.ssl.web-require-authentication` | Whether two-way HTTP authentication is required. | `false` | {spring-data-geode-javadoc}/org/springframework/data/gemfire/config/annotation/EnableSsl.html#webRequireAuthentication--[`EnableSsl.webRequireAuthentication`]

|=====================================================================================================================

.`spring.data.gemfire.*` Service properties
[width="90%",options="header"]
|=====================================================================================================================
| Name                                              | Description                   | Default                   | From

| `service.http.bind-address` | The IP address or hostname of the system NIC used by the embedded HTTP server to bind and listen for HTTP(S) connections. | | {spring-data-geode-javadoc}/org/springframework/data/gemfire/config/annotation/EnableHttpService.html#bindAddress--[`EnableHttpService.bindAddress`]
| `service.http.port` | The port used by the embedded HTTP server to listen for HTTP(S) connections. | `7070` | {spring-data-geode-javadoc}/org/springframework/data/gemfire/config/annotation/EnableHttpService.html#port--[`EnableHttpService.port`]
| `service.http.ssl-require-authentication` | Whether two-way HTTP authentication is required. | `false` | {spring-data-geode-javadoc}/org/springframework/data/gemfire/config/annotation/EnableHttpService.html#sslRequireAuthentication--[`EnableHttpService.sslRequireAuthentication`]
<<<<<<< HEAD
| `service.http.dev-rest-api-start` | Whether to start the developer REST API web service. A full installation of {geode-name} is required, and you must set the `$GEODE` environment variable. | `false` | {spring-data-geode-javadoc}/org/springframework/data/gemfire/config/annotation/EnableHttpService.html#startDeveloperRestApi--[`EnableHttpService.startDeveloperRestApi`]
| `service.memcached.port` | The port of the embedded memcached server (service). | `11211`| {spring-data-geode-javadoc}/org/springframework/data/gemfire/config/annotation/EnableMemcachedServer.html#port--[`EnableMemcachedServer.port`]
| `service.memcached.protocol` | The protocol used by the embedded memcached server (service). | `ASCII` | {spring-data-geode-javadoc}/org/springframework/data/gemfire/config/annotation/EnableMemcachedServer.html#protocol--[`EnableMemcachedServer.protocol`]
=======
| `service.http.dev-rest-api-start` | Whether to start the Developer REST API web service. A full installation of {geode-name} is required, and you must set the `$GEODE` environment variable. | `false` | {spring-data-geode-javadoc}/org/springframework/data/gemfire/config/annotation/EnableHttpService.html#startDeveloperRestApi--[`EnableHttpService.startDeveloperRestApi`]
| `service.memcached.port` | The port of the embedded Memcached server (service). | `11211`| {spring-data-geode-javadoc}/org/springframework/data/gemfire/config/annotation/EnableMemcachedServer.html#port--[`EnableMemcachedServer.port`]
| `service.memcached.protocol` | The protocol used by the embedded Memcached server (service). | `ASCII` | {spring-data-geode-javadoc}/org/springframework/data/gemfire/config/annotation/EnableMemcachedServer.html#protocol--[`EnableMemcachedServer.protocol`]
>>>>>>> a4f0984f
| `service.redis.bind-address` | The IP address or hostname of the system NIC used by the embedded Redis server to bind and listen for connections. | | {spring-data-geode-javadoc}/org/springframework/data/gemfire/config/annotation/EnableRedisServer.html#bindAddress--[`EnableRedis.bindAddress`]
| `service.redis.port` | The port used by the embedded Redis server to listen for connections. | `6479` | {spring-data-geode-javadoc}/org/springframework/data/gemfire/config/annotation/EnableRedisServer.html#port--[`EnableRedisServer.port`]

|=====================================================================================================================


[[geode-configuration-metadata-springsession]]
=== Spring Session Based Properties

<<<<<<< HEAD
The following properties all have a `spring.session.data.gemfire.*` prefix.  For example, to set the session region
name, set `spring.session.data.gemfire.session.region.name` in Spring Boot `application.properties`.

=======
The following properties all have a `spring.session.data.gemfire.*` prefix. For example, to set the session Region name,
set `spring.session.data.gemfire.session.region.name` in Spring Boot `application.properties`.
>>>>>>> a4f0984f

.`spring.session.data.gemfire.*` properties
[width="90%",options="header"]
|=====================================================================================================================
| Name                                              | Description                   | Default                   | From

| `cache.client.pool.name`                            | Name of the pool used to send data access operations between the client and servers.                                       | `gemfirePool`              | {spring-session-data-gemfire-javadoc}/org/springframework/session/data/gemfire/config/annotation/web/http/EnableGemFireHttpSession.html#poolName--[`EnableGemFireHttpSession.poolName`]
<<<<<<< HEAD
| `cache.client.region.shortcut`                      | The `DataPolicy` used by the client region to manage (HTTP) session state.                                          | {apache-geode-javadoc}/org/apache/geode/cache/client/ClientRegionShortcut.html#PROXY[`ClientRegionShortcut.PROXY`]  | {spring-session-data-gemfire-javadoc}/org/springframework/session/data/gemfire/config/annotation/web/http/EnableGemFireHttpSession.html#clientRegionShortcut--[`EnableGemFireHttpSession.clientRegionShortcut`]
| `cache.server.region.shortcut`                      | The `DataPolicy` used by the server region to manage (HTTP) session state.                                          | {apache-geode-javadoc}/org/apache/geode/cache/RegionShortcut.html#PARTITION[`RegionShortcut.PARTITION`] | {spring-session-data-gemfire-javadoc}/org/springframework/session/data/gemfire/config/annotation/web/http/EnableGemFireHttpSession.html#serverRegionShortcut--[`EnableGemFireHttpSession.serverRegionShortcut`]
| `session.attributes.indexable`                      | The names of session attributes for which an index is created.                                                   | `[]`                       | {spring-session-data-gemfire-javadoc}/org/springframework/session/data/gemfire/config/annotation/web/http/EnableGemFireHttpSession.html#indexableSessionAttributes--[`EnableGemFireHttpSession.indexableSessionAttributes`]
| `session.expiration.max-inactive-interval-seconds`  | Configures the number of seconds in which a session can remain inactive before it expires.                                   | `1800`                     | {spring-session-data-gemfire-javadoc}/org/springframework/session/data/gemfire/config/annotation/web/http/EnableGemFireHttpSession.html#maxInactiveIntervalSeconds--[`EnableGemFireHttpSession.maxInactiveIntervalSeconds`]
| `session.region.name`                               | The name of the (client/server) region used to manage (HTTP) session state.                                           | `ClusteredSpringSessions`  | {spring-session-data-gemfire-javadoc}/org/springframework/session/data/gemfire/config/annotation/web/http/EnableGemFireHttpSession.html#regionName--[`EnableGemFireHttpSession.regionName`]
=======
| `cache.client.Region.shortcut`                      | The `DataPolicy` used by the client Region to manage (HTTP) session state.                                          | {apache-geode-javadoc}/org/apache/geode/cache/client/ClientRegionShortcut.html#PROXY[`ClientRegionShortcut.PROXY`]  | {spring-session-data-gemfire-javadoc}/org/springframework/session/data/gemfire/config/annotation/web/http/EnableGemFireHttpSession.html#clientRegionShortcut--[`EnableGemFireHttpSession.clientRegionShortcut`]
| `cache.server.Region.shortcut`                      | The `DataPolicy` used by the server Region to manage (HTTP) session state.                                          | {apache-geode-javadoc}/org/apache/geode/cache/RegionShortcut.html#PARTITION[`RegionShortcut.PARTITION`] | {spring-session-data-gemfire-javadoc}/org/springframework/session/data/gemfire/config/annotation/web/http/EnableGemFireHttpSession.html#serverRegionShortcut--[`EnableGemFireHttpSession.serverRegionShortcut`]
| `session.attributes.indexable`                      | The names of session attributes for which an Index is created.                                                   | `[]`                       | {spring-session-data-gemfire-javadoc}/org/springframework/session/data/gemfire/config/annotation/web/http/EnableGemFireHttpSession.html#indexableSessionAttributes--[`EnableGemFireHttpSession.indexableSessionAttributes`]
| `session.expiration.max-inactive-interval-seconds`  | Configures the number of seconds in which a session can remain inactive before it expires.                                   | `1800`                     | {spring-session-data-gemfire-javadoc}/org/springframework/session/data/gemfire/config/annotation/web/http/EnableGemFireHttpSession.html#maxInactiveIntervalSeconds--[`EnableGemFireHttpSession.maxInactiveIntervalSeconds`]
| `session.Region.name`                               | The name of the (client/server) Region used to manage (HTTP) session state.                                           | `ClusteredSpringSessions`  | {spring-session-data-gemfire-javadoc}/org/springframework/session/data/gemfire/config/annotation/web/http/EnableGemFireHttpSession.html#RegionName--[`EnableGemFireHttpSession.RegionName`]
>>>>>>> a4f0984f
| `session.serializer.bean-name`                      | The name of a Spring bean that implements `org.springframework.session.data.gemfire.serialization.SessionSerializer`.  |                          | {spring-session-data-gemfire-javadoc}/org/springframework/session/data/gemfire/config/annotation/web/http/EnableGemFireHttpSession.html#sessionSerializerBeanName--[`EnableGemFireHttpSession.sessionSerializerBeanName`]

|=====================================================================================================================

[[geode-configuration-metadata-apachegeode]]
=== {geode-name} Properties

<<<<<<< HEAD
While we do not recommend using {geode-name} properties directly in your Spring applications, SBDG does not prevent
you from doing so. See the {apache-geode-docs}/reference/topics/gemfire_properties.html[complete reference to the {geode-name} specific properties].

WARNING: {geode-name} is very strict about the properties that may be specified in a `gemfire.properties` file. You
cannot mix Spring properties with `gemfire.*` properties in an {geode-name} `gemfire.properties` file.
=======
While we do not recommend using {geode-name} properties directly in your Spring applications, SBDG does not prevent you
from doing so. See the {apache-geode-docs}/reference/topics/gemfire_properties.html[complete reference to the {geode-name} specific properties].

WARNING: {geode-name} is very strict about the properties that may be specified in a `gemfire.properties` file.
You cannot mix Spring properties with `gemfire.*` properties in an {geode-name} `gemfire.properties` file.
>>>>>>> a4f0984f
<|MERGE_RESOLUTION|>--- conflicted
+++ resolved
@@ -5,18 +5,12 @@
 The following reference sections cover documented and well-known properties recognized and processed by
 Spring Data for {geode-name} (SDG) and Spring Session for {geode-name} (SSDG).
 
-<<<<<<< HEAD
-These properties may be used in Spring Boot `application.properties` files or as JVM System properties, to configure
-different aspects of or enable individual features of {geode-name} in a Spring application. When combined with the power
-of Spring Boot, they give you the ability to quickly create an application that uses {geode_name}.
-=======
 The following reference sections cover documented and well-known properties recognized and processed by Spring Data
 for {geode-name} (SDG) and Spring Session for {geode-name} (SSDG).
 
 These properties may be used in Spring Boot `application.properties` or as JVM System properties, to configure different
 aspects of or enable individual features of {geode-name} in a Spring application. When combined with the power of
 Spring Boot, they give you the ability to quickly create an application that uses {geode_name}.
->>>>>>> a4f0984f
 
 [[geode-configuration-metadata-springdata]]
 === Spring Data Based Properties
@@ -43,17 +37,6 @@
 | `cache.copy-on-read`  | Configure whether a copy of an object returned from `Region.get(key)` is made. | `false` | {spring-data-geode-javadoc}/org/springframework/data/gemfire/config/annotation/ClientCacheApplication.html#copyOnRead--[`ClientCacheApplication.copyOnRead`]
 | `cache.critical-heap-percentage` | Percentage of heap at or above which the cache is considered in danger of becoming inoperable. | | {spring-data-geode-javadoc}/org/springframework/data/gemfire/config/annotation/ClientCacheApplication.html#criticalHeapPercentage--[`ClientCacheApplication.criticalHeapPercentage`]
 | `cache.critical-off-heap-percentage` | Percentage of off-heap at or above which the cache is considered in danger of becoming inoperable. | | {spring-data-geode-javadoc}/org/springframework/data/gemfire/config/annotation/ClientCacheApplication.html#criticalOffHeapPercentage--[`ClientCacheApplication.criticalOffHeapPercentage`]
-<<<<<<< HEAD
-| `cache.enable-auto-region-lookup` | Whether to lookup regions configured in {geode-name} native configuration and declare them as Spring beans. | `false` | {spring-data-geode-javadoc}/org/springframework/data/gemfire/config/annotation/EnableAutoRegionLookup.html#enabled--[`EnableAutoRegionLookup.enable`]
-| `cache.eviction-heap-percentage` | Percentage of heap at or above which the eviction should begin on regions configured for HeapLRU eviction. | | {spring-data-geode-javadoc}/org/springframework/data/gemfire/config/annotation/ClientCacheApplication.html#evictionHeapPercentage--[`ClientCacheApplication.evictionHeapPercentage`]
-| `cache.eviction-off-heap-percentage` | Percentage of off-heap at or above which the eviction should begin on regions configured for HeapLRU eviction. | | {spring-data-geode-javadoc}/org/springframework/data/gemfire/config/annotation/ClientCacheApplication.html#evictionOffHeapPercentage--[`ClientCacheApplication.evictionOffHeapPercentage`]
-| `cache.log-level` | Configure the log-level of an {geode-name} cache. | `config` | {spring-data-geode-javadoc}/org/springframework/data/gemfire/config/annotation/ClientCacheApplication.html#logLevel--[`ClientCacheApplication.logLevel`]
-| `cache.name` | Alias for `spring.data.gemfire.name`. | `SpringBasedCacheClientApplication` | {spring-data-geode-javadoc}/org/springframework/data/gemfire/config/annotation/ClientCacheApplication.html#name--[`ClientCacheApplication.name`]
-| `cache.compression.bean-name` | Name of a Spring bean that implements `org.apache.geode.compression.Compressor`. | | {spring-data-geode-javadoc}/org/springframework/data/gemfire/config/annotation/EnableCompression.html#compressorBeanName--[`EnableCompression.compressorBeanName`]
-| `cache.compression.region-names` | Comma-delimited list of region names for which compression is configured. | `[]` | {spring-data-geode-javadoc}/org/springframework/data/gemfire/config/annotation/EnableCompression.html#regionNames--[EnableCompression.regionNames]
-| cache.off-heap.memory-size | Determines the size of off-heap memory used by {geode-name} in megabytes (m) or gigabytes (g) -- for example, `120g` | | {spring-data-geode-javadoc}/org/springframework/data/gemfire/config/annotation/EnableOffHeap.html#memorySize--[`EnableOffHeap.memorySize`]
-| `cache.off-heap.region-names` | Comma-delimited list of region names for which off-heap is configured. | `[]` | {spring-data-geode-javadoc}/org/springframework/data/gemfire/config/annotation/EnableOffHeap.html#regionNames--[`EnableOffHeap.regionNames`]
-=======
 | `cache.enable-auto-region-lookup` | Whether to lookup Regions configured in {geode-name} native configuration and declare them as Spring beans. | `false` | {spring-data-geode-javadoc}/org/springframework/data/gemfire/config/annotation/EnableAutoRegionLookup.html#enabled--[`EnableAutoRegionLookup.enable`]
 | `cache.eviction-heap-percentage` | Percentage of heap at or above which the eviction should begin on Regions configured for HeapLRU eviction. | | {spring-data-geode-javadoc}/org/springframework/data/gemfire/config/annotation/ClientCacheApplication.html#evictionHeapPercentage--[`ClientCacheApplication.evictionHeapPercentage`]
 | `cache.eviction-off-heap-percentage` | Percentage of off-heap at or above which the eviction should begin on Regions configured for HeapLRU eviction. | | {spring-data-geode-javadoc}/org/springframework/data/gemfire/config/annotation/ClientCacheApplication.html#evictionOffHeapPercentage--[`ClientCacheApplication.evictionOffHeapPercentage`]
@@ -63,7 +46,6 @@
 | `cache.compression.region-names` | Comma-delimited list of Region names for which compression is configured. | `[]` | {spring-data-geode-javadoc}/org/springframework/data/gemfire/config/annotation/EnableCompression.html#RegionNames--[EnableCompression.RegionNames]
 | cache.off-heap.memory-size | Determines the size of off-heap memory used by {geode-name} in megabytes (m) or gigabytes (g) -- for example, `120g` | | {spring-data-geode-javadoc}/org/springframework/data/gemfire/config/annotation/EnableOffHeap.html#memorySize--[`EnableOffHeap.memorySize`]
 | `cache.off-heap.region-names` | Comma-delimited list of Region names for which off-heap is configured. | `[]` | {spring-data-geode-javadoc}/org/springframework/data/gemfire/config/annotation/EnableOffHeap.html#RegionNames--[`EnableOffHeap.RegionNames`]
->>>>>>> a4f0984f
 
 |=====================================================================================================================
 
@@ -83,11 +65,7 @@
 |=====================================================================================================================
 | Name                                              | Description                   | Default                   | From
 
-<<<<<<< HEAD
-| `cache.peer.enable-auto-reconnect` | Whether a member (a locator or server) try to reconnect and reinitialize the cache after it has been forced out of the cluster by a network partition event or has otherwise been shunned by other members. | `false` | {spring-data-geode-javadoc}/org/springframework/data/gemfire/config/annotation/PeerCacheApplication.html#enableAutoReconnect--[`PeerCacheApplication.enableAutoReconnect`]
-=======
 | `cache.peer.enable-auto-reconnect` | Whether a member (a Locator or Server) try to reconnect and reinitialize the cache after it has been forced out of the cluster by a network partition event or has otherwise been shunned by other members. | `false` | {spring-data-geode-javadoc}/org/springframework/data/gemfire/config/annotation/PeerCacheApplication.html#enableAutoReconnect--[`PeerCacheApplication.enableAutoReconnect`]
->>>>>>> a4f0984f
 | `cache.peer.lock-lease` | The length, in seconds, of distributed lock leases obtained by this cache. | `120` | {spring-data-geode-javadoc}/org/springframework/data/gemfire/config/annotation/PeerCacheApplication.html#lockLease--[`PeerCacheApplication.lockLease`]
 | `cache.peer.lock-timeout` | The number of seconds a cache operation waits to obtain a distributed lock lease. | `60` | {spring-data-geode-javadoc}/org/springframework/data/gemfire/config/annotation/PeerCacheApplication.html#lockTimeout--[`PeerCacheApplication.lockTimeout`]
 | `cache.peer.message-sync-interval` | The frequency (in seconds) at which a message is sent by the primary cache-server to all the secondary cache-server nodes to remove the events that have already been dispatched from the queue. | `1` | {spring-data-geode-javadoc}/org/springframework/data/gemfire/config/annotation/PeerCacheApplication.html#messageSyncInterval--[`PeerCacheApplication.messageSyncInterval`]
@@ -119,13 +97,8 @@
 
 |=====================================================================================================================
 
-<<<<<<< HEAD
-`CacheServer` properties can be further targeted at specific `CacheServer` instances by using an option bean name
-of the `CacheServer` bean defined in the Spring application context. Consider the following example:
-=======
 `CacheServer` properties can be further targeted at specific `CacheServer` instances by using an optional bean name
 of the `CacheServer` bean defined in the Spring `ApplicationContext`. Consider the following example:
->>>>>>> a4f0984f
 
 ====
 [source,properties]
@@ -133,21 +106,13 @@
 spring.data.gemfire.cache.server.[<cacheServerBeanName>].bind-address=...
 ----
 ====
-<<<<<<< HEAD
-
-=======
->>>>>>> a4f0984f
 
 .`spring.data.gemfire.*` Cluster properties
 [width="90%",options="header"]
 |=====================================================================================================================
 | Name                                              | Description                   | Default                   | From
 
-<<<<<<< HEAD
-| `cluster.region.type` | Specifies the data management policy used when creating regions on the servers in the cluster. | {apache-geode-javadoc}/org/apache/geode/cache/RegionShortcut.html#PARTITION[`RegionShortcut.PARTITION`] | {spring-data-geode-javadoc}/org/springframework/data/gemfire/config/annotation/EnableClusterConfiguration.html#serverRegionShortcut--[`EnableClusterConfiguration.serverRegionShortcut`]
-=======
 | `cluster.Region.type` | Specifies the data management policy used when creating Regions on the servers in the cluster. | {apache-geode-javadoc}/org/apache/geode/cache/RegionShortcut.html#PARTITION[`RegionShortcut.PARTITION`] | {spring-data-geode-javadoc}/org/springframework/data/gemfire/config/annotation/EnableClusterConfiguration.html#serverRegionShortcut--[`EnableClusterConfiguration.serverRegionShortcut`]
->>>>>>> a4f0984f
 
 |=====================================================================================================================
 
@@ -156,11 +121,7 @@
 |=====================================================================================================================
 | Name                                              | Description                   | Default                   | From
 
-<<<<<<< HEAD
-| `disk.store.allow-force-compaction` | Whether to allow `DiskStore.forceCompaction()` to be called on regions that use a disk store. | `false` | {spring-data-geode-javadoc}/org/springframework/data/gemfire/config/annotation/EnableDiskStore.html#allowForceCompaction--[`EnableDiskStore.allowForceCompaction`]
-=======
 | `disk.store.allow-force-compaction` | Whether to allow `DiskStore.forceCompaction()` to be called on Regions that use a disk store. | `false` | {spring-data-geode-javadoc}/org/springframework/data/gemfire/config/annotation/EnableDiskStore.html#allowForceCompaction--[`EnableDiskStore.allowForceCompaction`]
->>>>>>> a4f0984f
 | `disk.store.auto-compact` | Whether to cause the disk files to be automatically compacted. | `true` | {spring-data-geode-javadoc}/org/springframework/data/gemfire/config/annotation/EnableDiskStore.html#autoCompact--[`EnableDiskStore.autoCompact`]
 | `disk.store.compaction-threshold` | The threshold at which an oplog becomes compactible. | `50` | {spring-data-geode-javadoc}/org/springframework/data/gemfire/config/annotation/EnableDiskStore.html#compactionThreshold--[`EnableDiskStore.compactionThreshold`]
 | `disk.store.directory.location` | The system directory where the `DiskStore` (oplog) files are stored. | `[]` | {spring-data-geode-javadoc}/org/springframework/data/gemfire/config/annotation/EnableDiskStore.html#diskDirectories--[`EnableDiskStore.diskDirectories.location`]
@@ -200,13 +161,8 @@
 ====
 
 Both the name and array index are optional, and you can use any combination of name and array index. Without a name,
-<<<<<<< HEAD
-the properties apply to all `DiskStore` instances. Without array indexes, all named `DiskStore` files are stored in the
-specified location and limited to the defined size.
-=======
 the properties apply to all `DiskStore` instances. Without array indexes, all named `DiskStore` files are stored in
 the specified location and limited to the defined size.
->>>>>>> a4f0984f
 
 .`spring.data.gemfire.*` Entity properties
 [width="90%",options="header"]
@@ -222,11 +178,7 @@
 |=====================================================================================================================
 | Name                                              | Description                   | Default                   | From
 
-<<<<<<< HEAD
-| `locator.host` | The IP address or hostname of the system NIC to which the embedded locator is bound to listen for connections. | | {spring-data-geode-javadoc}/org/springframework/data/gemfire/config/annotation/EnableLocator.html#host--[`EnableLocator.host`]
-=======
 | `locator.host` | The IP address or hostname of the system NIC to which the embedded Locator is bound to listen for connections. | | {spring-data-geode-javadoc}/org/springframework/data/gemfire/config/annotation/EnableLocator.html#host--[`EnableLocator.host`]
->>>>>>> a4f0984f
 | locator.port | The network port to which the embedded Locator will listen for connections. | `10334` | {spring-data-geode-javadoc}/org/springframework/data/gemfire/config/annotation/EnableLocator.html#port--[`EnableLocator.port`]
 
 |=====================================================================================================================
@@ -248,16 +200,6 @@
 |=====================================================================================================================
 | Name                                              | Description                   | Default                   | From
 
-<<<<<<< HEAD
-| `management.use-http` | Whether to use the HTTP protocol to communicate with a {geode-name} manager. | `false` | {spring-data-geode-javadoc}/org/springframework/data/gemfire/config/annotation/EnableClusterConfiguration.html#useHttp--[`EnableClusterConfiguration.useHttp`]
-| `management.http.host` | The IP address or hostname of the {geode-name} ranager that runs the HTTP service. | | {spring-data-geode-javadoc}/org/springframework/data/gemfire/config/annotation/EnableClusterConfiguration.html#host--[`EnableClusterConfiguration.host`]
-| `management.http.port` | Configures the port used by the {geode-name} Manager's HTTP service to listen for connections. | `7070` | {spring-data-geode-javadoc}/org/springframework/data/gemfire/config/annotation/EnableClusterConfiguration.html#port--[`EnableClusterConfiguration.port`]
-
-|=====================================================================================================================
-
-
-.`spring.data.gemfire.*` manager properties
-=======
 | `management.use-http` | Whether to use the HTTP protocol to communicate with an {geode-name} Manager. | `false` | {spring-data-geode-javadoc}/org/springframework/data/gemfire/config/annotation/EnableClusterConfiguration.html#useHttp--[`EnableClusterConfiguration.useHttp`]
 | `management.http.host` | The IP address or hostname of the {geode-name} Manager that runs the HTTP service. | | {spring-data-geode-javadoc}/org/springframework/data/gemfire/config/annotation/EnableClusterConfiguration.html#host--[`EnableClusterConfiguration.host`]
 | `management.http.port` | The port used by the {geode-name} Manager's HTTP service to listen for connections. | `7070` | {spring-data-geode-javadoc}/org/springframework/data/gemfire/config/annotation/EnableClusterConfiguration.html#port--[`EnableClusterConfiguration.port`]
@@ -265,26 +207,16 @@
 |=====================================================================================================================
 
 .`spring.data.gemfire.*` Manager properties
->>>>>>> a4f0984f
-[width="90%",options="header"]
-|=====================================================================================================================
-| Name                                              | Description                   | Default                   | From
-
-<<<<<<< HEAD
-| `manager.access-file` | The access control list (ACL) file used by the manager to restrict access to the JMX MBeans by the clients. | | {spring-data-geode-javadoc}/org/springframework/data/gemfire/config/annotation/EnableManager.html#accessFile--[`EnableManager.accessFile`]
-| manager.bind-address | The IP address or hostname of the system NIC used by the manager to bind and listen for JMX client connections. | | {spring-data-geode-javadoc}/org/springframework/data/gemfire/config/annotation/EnableManager.html#bindAddress--[`EnableManager.bindAddress`]
-| `manager.hostname-for-clients` | The hostname given to JMX clients to ask the locator for the location of the manager. | | {spring-data-geode-javadoc}/org/springframework/data/gemfire/config/annotation/EnableManager.html#hostnameForClients--[`EnableManager.hostNameForClients`]
-| `manager.password-file` | By default, the JMX Manager lets clients without credentials connect. If this property is set to the name of a file, only clients that connect with credentials that match an entry in this file are allowed. | | {spring-data-geode-javadoc}/org/springframework/data/gemfire/config/annotation/EnableManager.html#passwordFile--[`EnableManager.passwordFile`]
-| `manager.port` | The port used by the manager to listen for JMX client connections. | `1099` | {spring-data-geode-javadoc}/org/springframework/data/gemfire/config/annotation/EnableManager.html#port--[`EnableManager.port`]
-| `manager.start` | Whether to start the manager service at runtime. | `false` | {spring-data-geode-javadoc}/org/springframework/data/gemfire/config/annotation/EnableManager.html#start--[`EnableManager.start`]
-=======
+[width="90%",options="header"]
+|=====================================================================================================================
+| Name                                              | Description                   | Default                   | From
+
 | `manager.access-file` | The access control list (ACL) file used by the Manager to restrict access to the JMX MBeans by the clients. | | {spring-data-geode-javadoc}/org/springframework/data/gemfire/config/annotation/EnableManager.html#accessFile--[`EnableManager.accessFile`]
 | manager.bind-address | The IP address or hostname of the system NIC used by the Manager to bind and listen for JMX client connections. | | {spring-data-geode-javadoc}/org/springframework/data/gemfire/config/annotation/EnableManager.html#bindAddress--[`EnableManager.bindAddress`]
 | `manager.hostname-for-clients` | The hostname given to JMX clients to ask the Locator for the location of the Manager. | | {spring-data-geode-javadoc}/org/springframework/data/gemfire/config/annotation/EnableManager.html#hostnameForClients--[`EnableManager.hostNameForClients`]
 | `manager.password-file` | By default, the JMX Manager lets clients without credentials connect. If this property is set to the name of a file, only clients that connect with credentials that match an entry in this file are allowed. | | {spring-data-geode-javadoc}/org/springframework/data/gemfire/config/annotation/EnableManager.html#passwordFile--[`EnableManager.passwordFile`]
 | `manager.port` | The port used by the Manager to listen for JMX client connections. | `1099` | {spring-data-geode-javadoc}/org/springframework/data/gemfire/config/annotation/EnableManager.html#port--[`EnableManager.port`]
 | `manager.start` | Whether to start the Manager service at runtime. | `false` | {spring-data-geode-javadoc}/org/springframework/data/gemfire/config/annotation/EnableManager.html#start--[`EnableManager.start`]
->>>>>>> a4f0984f
 | `manager.update-rate` | The rate, in milliseconds, at which this member pushes updates to any JMX Managers. | `2000` | {spring-data-geode-javadoc}/org/springframework/data/gemfire/config/annotation/EnableManager.html#updateRate--[`EnableManager.updateRate`]
 
 |=====================================================================================================================
@@ -297,11 +229,7 @@
 | `pdx.disk-store-name` | The name of the `DiskStore` used to store PDX type metadata to disk when PDX is persistent. | | {spring-data-geode-javadoc}/org/springframework/data/gemfire/config/annotation/EnablePdx.html#diskStoreName--[`EnablePdx.diskStoreName`]
 | `pdx.ignore-unread-fields` | Whether PDX ignores fields that were unread during deserialization. | `false` | {spring-data-geode-javadoc}/org/springframework/data/gemfire/config/annotation/EnablePdx.html#ignoreUnreadFields--[`EnablePdx.ignoreUnreadFields`]
 | `pdx.persistent` | Whether PDX persists type metadata to disk. | `false` | {spring-data-geode-javadoc}/org/springframework/data/gemfire/config/annotation/EnablePdx.html#persistent--[`EnablePdx.persistent`]
-<<<<<<< HEAD
-| `pdx.read-serialized` | Whether a region entry is returned as a `PdxInstance` or deserialized back into object form on read. | `false` | {spring-data-geode-javadoc}/org/springframework/data/gemfire/config/annotation/EnablePdx.html#readSerialized--[`EnablePdx.readSerialized`]
-=======
 | `pdx.read-serialized` | Whether a Region entry is returned as a `PdxInstance` or deserialized back into object form on read. | `false` | {spring-data-geode-javadoc}/org/springframework/data/gemfire/config/annotation/EnablePdx.html#readSerialized--[`EnablePdx.readSerialized`]
->>>>>>> a4f0984f
 | `pdx.serialize-bean-name` | The name of a custom Spring bean that implements `org.apache.geode.pdx.PdxSerializer`. | | {spring-data-geode-javadoc}/org/springframework/data/gemfire/config/annotation/EnablePdx.html#serializerBeanName--[`EnablePdx.serializerBeanName`]
 
 |=====================================================================================================================
@@ -311,21 +239,6 @@
 |=====================================================================================================================
 | Name                                              | Description                   | Default                   | From
 
-<<<<<<< HEAD
-| `pool.free-connection-timeout` | The timeout used to acquire a free connection from a pool. | `10000` | {spring-data-geode-javadoc}/org/springframework/data/gemfire/config/annotation/EnablePool.html#freeConnectionTimeout--[`EnablePool.freeConnectionTimeout`]
-| `pool.idle-timeout` | The amount of time a connection can be idle before expiring (and closing) the connection. | `5000` | {spring-data-geode-javadoc}/org/springframework/data/gemfire/config/annotation/EnablePool.html#idleTimeout--[`EnablePool.idleTimeout`]
-| `pool.load-conditioning-interval` | The interval for how frequently the pool checks to see if a connection to a given server should be moved to a different server to improve the load balance. | `300000` | {spring-data-geode-javadoc}/org/springframework/data/gemfire/config/annotation/EnablePool.html#loadConditioningInterval--[`EnablePool.loadConditioningInterval`]
-| `pool.locators` | Comma-delimited list of locator endpoints in the format of `locator1[port1],...,locatorN[portN]` | | {spring-data-geode-javadoc}/org/springframework/data/gemfire/config/annotation/EnablePool.html#locators--[`EnablePool.locators`]
-| `pool.max-connections` | The maximum number of client to server connections that a Pool will create. | | {spring-data-geode-javadoc}/org/springframework/data/gemfire/config/annotation/EnablePool.html#maxConnections--[EnablePool.maxConnections]
-| `pool.min-connections` | The minimum number of client to server connections that a pool maintains. | `1` | {spring-data-geode-javadoc}/org/springframework/data/gemfire/config/annotation/EnablePool.html#minConnections--[`EnablePool.minConnections`]
-| `pool.multi-user-authentication` | Whether the created pool can be used by multiple authenticated users. | `false` | {spring-data-geode-javadoc}/org/springframework/data/gemfire/config/annotation/EnablePool.html#multiUserAuthentication--[`EnablePool.multiUserAuthentication`]
-| `pool.ping-interval` | How often to ping servers to verify that they are still alive. | `10000` | {spring-data-geode-javadoc}/org/springframework/data/gemfire/config/annotation/EnablePool.html#pingInterval--[`EnablePool.pingInterval`]
-| `pool.pr-single-hop-enabled` | Whether to perform single-hop data access operations between the client and servers. When `true`, the client is aware of the location of partitions on servers that host regions with `DataPolicy.PARTITION`. | `true` | {spring-data-geode-javadoc}/org/springframework/data/gemfire/config/annotation/EnablePool.html#prSingleHopEnabled--[`EnablePool.prSingleHopEnabled`]
-| `pool.read-timeout` | The number of milliseconds to wait for a response from a server before timing out the operation and trying another server (if any are available). | `10000` | {spring-data-geode-javadoc}/org/springframework/data/gemfire/config/annotation/EnablePool.html#readTimeout--[`EnablePool.readTimeout`]
-| `pool.ready-for-events` | Whether to signal the server that the client is prepared and ready to receive events. | `false` | {spring-data-geode-javadoc}/org/springframework/data/gemfire/config/annotation/ClientCacheApplication.html#readyForEvents--[`ClientCacheApplication.readyForEvents`]
-| `pool.retry-attempts` | The number of times to retry a request after timeout/exception. | | {spring-data-geode-javadoc}/org/springframework/data/gemfire/config/annotation/EnablePool.html#retryAttempts--[`EnablePool.retryAttempts`]
-| `pool.server-group` | The group that all servers to which a pool connects must belong. | | {spring-data-geode-javadoc}/org/springframework/data/gemfire/config/annotation/EnablePool.html#serverGroup--[`EnablePool.serverGroup`]
-=======
 | `pool.free-connection-timeout` | The timeout used to acquire a free connection from a Pool. | `10000` | {spring-data-geode-javadoc}/org/springframework/data/gemfire/config/annotation/EnablePool.html#freeConnectionTimeout--[`EnablePool.freeConnectionTimeout`]
 | `pool.idle-timeout` | The amount of time a connection can be idle before expiring (and closing) the connection. | `5000` | {spring-data-geode-javadoc}/org/springframework/data/gemfire/config/annotation/EnablePool.html#idleTimeout--[`EnablePool.idleTimeout`]
 | `pool.load-conditioning-interval` | The interval for how frequently the Pool checks to see if a connection to a given server should be moved to a different server to improve the load balance. | `300000` | {spring-data-geode-javadoc}/org/springframework/data/gemfire/config/annotation/EnablePool.html#loadConditioningInterval--[`EnablePool.loadConditioningInterval`]
@@ -339,22 +252,14 @@
 | `pool.ready-for-events` | Whether to signal the server that the client is prepared and ready to receive events. | `false` | {spring-data-geode-javadoc}/org/springframework/data/gemfire/config/annotation/ClientCacheApplication.html#readyForEvents--[`ClientCacheApplication.readyForEvents`]
 | `pool.retry-attempts` | The number of times to retry a request after timeout/exception. | | {spring-data-geode-javadoc}/org/springframework/data/gemfire/config/annotation/EnablePool.html#retryAttempts--[`EnablePool.retryAttempts`]
 | `pool.server-group` | The group that all servers to which a Pool connects must belong. | | {spring-data-geode-javadoc}/org/springframework/data/gemfire/config/annotation/EnablePool.html#serverGroup--[`EnablePool.serverGroup`]
->>>>>>> a4f0984f
 | `pool.servers` | Comma-delimited list of `CacheServer` endpoints in the format of `server1[port1],...,serverN[portN]` | | {spring-data-geode-javadoc}/org/springframework/data/gemfire/config/annotation/EnablePool.html#servers--[`EnablePool.servers`]
 | `pool.socket-buffer-size` | The socket buffer size for each connection made in all Pools. | `32768` | {spring-data-geode-javadoc}/org/springframework/data/gemfire/config/annotation/EnablePool.html#socketBufferSize--[`EnablePool.socketBufferSize`]
 | `pool.statistic-interval` | How often to send client statistics to the server. | | {spring-data-geode-javadoc}/org/springframework/data/gemfire/config/annotation/EnablePool.html#statisticInterval--[`EnablePool.statisticInterval`]
 | pool.subscription-ack-interval | The interval in milliseconds to wait before sending acknowledgements to the `CacheServer` for events received from the server subscriptions. | `100` | {spring-data-geode-javadoc}/org/springframework/data/gemfire/config/annotation/EnablePool.html#subscriptionAckInterval--[`EnablePool.subscriptionAckInterval`]
-<<<<<<< HEAD
-| `pool.subscription-enabled` | Whether the created pool has server-to-client subscriptions enabled. | `false` | {spring-data-geode-javadoc}/org/springframework/data/gemfire/config/annotation/EnablePool.html#subscriptionEnabled--[`EnablePool.subscriptionEnabled`]
-| `pool.subscription-message-tracking-timeout` | The `messageTrackingTimeout` attribute, which is the time-to-live period, in milliseconds, for subscription events the client has received from the server. | `900000` | {spring-data-geode-javadoc}/org/springframework/data/gemfire/config/annotation/EnablePool.html#subscriptionMessageTrackingTimeout--[`EnablePool.subscriptionMessageTrackingTimeout`]
-| `pool.subscription-redundancy` | The redundancy level for all pools server-to-client subscriptions. | | {spring-data-geode-javadoc}/org/springframework/data/gemfire/config/annotation/EnablePool.html#subscriptionRedundancy--[`EnablePool.subsriptionRedundancy`]
-| `pool.thread-local-connections` | The thread local connections policy for all pools. | `false` | {spring-data-geode-javadoc}/org/springframework/data/gemfire/config/annotation/EnablePool.html#threadLocalConnections--[`EnablePool.threadLocalConnections`]
-=======
 | `pool.subscription-enabled` | Whether the created Pool has server-to-client subscriptions enabled. | `false` | {spring-data-geode-javadoc}/org/springframework/data/gemfire/config/annotation/EnablePool.html#subscriptionEnabled--[`EnablePool.subscriptionEnabled`]
 | `pool.subscription-message-tracking-timeout` | The `messageTrackingTimeout` attribute, which is the time-to-live period, in milliseconds, for subscription events the client has received from the server. | `900000` | {spring-data-geode-javadoc}/org/springframework/data/gemfire/config/annotation/EnablePool.html#subscriptionMessageTrackingTimeout--[`EnablePool.subscriptionMessageTrackingTimeout`]
 | `pool.subscription-redundancy` | The redundancy level for all Pools server-to-client subscriptions. | | {spring-data-geode-javadoc}/org/springframework/data/gemfire/config/annotation/EnablePool.html#subscriptionRedundancy--[`EnablePool.subsriptionRedundancy`]
 | `pool.thread-local-connections` | The thread local connections policy for all Pools. | `false` | {spring-data-geode-javadoc}/org/springframework/data/gemfire/config/annotation/EnablePool.html#threadLocalConnections--[`EnablePool.threadLocalConnections`]
->>>>>>> a4f0984f
 
 |=====================================================================================================================
 
@@ -369,27 +274,16 @@
 | `security.client.accessor` | X | X | {spring-data-geode-javadoc}/org/springframework/data/gemfire/config/annotation/EnableAuth.html#clientAccessor--[`EnableAuth.clientAccessor`]
 | `security.client.accessor-post-processor` | The callback that should be invoked in the post-operation phase, which is when the operation has completed on the server but before the result is sent to the client. | | {spring-data-geode-javadoc}/org/springframework/data/gemfire/config/annotation/EnableAuth.html#clientAccessorPostProcessor--[`EnableAuth.clientAccessorPostProcessor`]
 | `security.client.authentication-initializer` | Static creation method that returns an `AuthInitialize` object, which obtains credentials for peers in a cluster. | | {spring-data-geode-javadoc}/org/springframework/data/gemfire/config/annotation/EnableSecurity.html#clientAuthenticationInitializer--[`EnableSecurity.clientAuthentiationInitializer`]
-<<<<<<< HEAD
-| `security.client.authenticator` | Static creation method that returns an authenticator object used by a cluster member (locator or server) to verify the credentials of a connecting client. | | {spring-data-geode-javadoc}/org/springframework/data/gemfire/config/annotation/EnableAuth.html#clientAuthenticator--[`EnableAuth.clientAuthenticator`]
-=======
 | `security.client.authenticator` | Static creation method that returns an `Authenticator` object used by a cluster member (Locator or Server) to verify the credentials of a connecting client. | | {spring-data-geode-javadoc}/org/springframework/data/gemfire/config/annotation/EnableAuth.html#clientAuthenticator--[`EnableAuth.clientAuthenticator`]
->>>>>>> a4f0984f
 | `security.client.diffie-hellman-algorithm` | Used for authentication. For secure transmission of sensitive credentials (such as passwords), you can encrypt the credentials by using the Diffie-Hellman key-exchange algorithm. You can do so by setting the `security-client-dhalgo` system property on the clients to the name of a valid, symmetric key cipher supported by the JDK. | | {spring-data-geode-javadoc}/org/springframework/data/gemfire/config/annotation/EnableAuth.html#clientDiffieHellmanAlgorithm--[`EnableAuth.clientDiffieHellmanAlgorithm`]
 | `security.log.file` | The pathname to a log file used for security log messages. | | {spring-data-geode-javadoc}/org/springframework/data/gemfire/config/annotation/EnableAuth.html#securityLogFile--[`EnableAuth.securityLogFile`]
 | `security.log.level` | The log level for security log messages. | | {spring-data-geode-javadoc}/org/springframework/data/gemfire/config/annotation/EnableAuth.html#securityLogLevel--[`EnableAuth.securityLogLevel`]
 | `security.manager.class-name` | The name of a class that implements `org.apache.geode.security.SecurityManager`. | | {spring-data-geode-javadoc}/org/springframework/data/gemfire/config/annotation/EnableSecurity.html#securityManagerClassName--[`EnableSecurity.securityManagerClassName`]
 | `security.peer.authentication-initializer` | Static creation method that returns an `AuthInitialize` object, which obtains credentials for peers in a cluster. | | {spring-data-geode-javadoc}/org/springframework/data/gemfire/config/annotation/EnableSecurity.html#peerAuthenticationInitializer--[`EnableSecurity.peerAuthenticationInitializer`]
-<<<<<<< HEAD
-| `security.peer.authenticator` | Static creation method that returns an authenticator object, which is used by a peer to verify the credentials of a connecting node. | | {spring-data-geode-javadoc}/org/springframework/data/gemfire/config/annotation/EnableAuth.html#peerAuthenticator--[`EnableAuth.peerAuthenticator`]
-| security.peer.verify-member-timeout | The timeout in milliseconds used by a peer to verify membership of an unknown authenticated peer requesting a secure connection. | | {spring-data-geode-javadoc}/org/springframework/data/gemfire/config/annotation/EnableAuth.html#peerVerifyMemberTimeout--[`EnableAuth.peerVerifyMemberTimeout`]
-| `security.post-processor.class-name` | The name of a class that implements the `org.apache.geode.security.PostProcessor` interface that can be used to change the returned results of Region get operations. | | {spring-data-geode-javadoc}/org/springframework/data/gemfire/config/annotation/EnableSecurity.html#securityPostProcessorClassName--[`EnableSecurity.securityPostProcessorClassName`]
-| `security.shiro.ini-resource-path` | The {geode-name} system property that refers to the location of an Apache Shiro INI file that configures the Apache Shiro Security Framework in order to secure {geode-name}. | | {spring-data-geode-javadoc}/org/springframework/data/gemfire/config/annotation/EnableSecurity.html#shiroIniResourcePath--[`EnableSecurity.shiroIniResourcePath`]
-=======
 | `security.peer.authenticator` | Static creation method that returns an `Authenticator` object, which is used by a peer to verify the credentials of a connecting node. | | {spring-data-geode-javadoc}/org/springframework/data/gemfire/config/annotation/EnableAuth.html#peerAuthenticator--[`EnableAuth.peerAuthenticator`]
 | security.peer.verify-member-timeout | The timeout in milliseconds used by a peer to verify membership of an unknown authenticated peer requesting a secure connection. | | {spring-data-geode-javadoc}/org/springframework/data/gemfire/config/annotation/EnableAuth.html#peerVerifyMemberTimeout--[`EnableAuth.peerVerifyMemberTimeout`]
 | `security.post-processor.class-name` | The name of a class that implements the `org.apache.geode.security.PostProcessor` interface that can be used to change the returned results of Region get operations. | | {spring-data-geode-javadoc}/org/springframework/data/gemfire/config/annotation/EnableSecurity.html#securityPostProcessorClassName--[`EnableSecurity.securityPostProcessorClassName`]
 | `security.shiro.ini-resource-path` | The {geode-name} System property that refers to the location of an Apache Shiro INI file that configures the Apache Shiro Security Framework in order to secure {geode-name}. | | {spring-data-geode-javadoc}/org/springframework/data/gemfire/config/annotation/EnableSecurity.html#shiroIniResourcePath--[`EnableSecurity.shiroIniResourcePath`]
->>>>>>> a4f0984f
 
 |=====================================================================================================================
 
@@ -401,11 +295,7 @@
 | `security.ssl.certificate.alias.cluster` | The alias to the stored SSL certificate used by the cluster to secure communications. | | {spring-data-geode-javadoc}/org/springframework/data/gemfire/config/annotation/EnableSsl.html#componentCertificateAliases--[`EnableSsl.componentCertificateAliases`]
 | `security.ssl.certificate.alias.default-alias` | The default alias to the stored SSL certificate used to secure communications across the entire {geode-name} system. | | {spring-data-geode-javadoc}/org/springframework/data/gemfire/config/annotation/EnableSsl.html#defaultCertificateAlias--[`EnableSsl.defaultCertificateAlias`]
 | `security.ssl.certificate.alias.gateway` | The alias to the stored SSL certificate used by the WAN Gateway Senders/Receivers to secure communications. | | {spring-data-geode-javadoc}/org/springframework/data/gemfire/config/annotation/EnableSsl.html#componentCertificateAliases--[`EnableSsl.componentCertificateAliases`]
-<<<<<<< HEAD
-| `security.ssl.certificate.alias.jmx` | The alias to the stored SSL certificate used by the manager's JMX-based JVM MBeanServer and JMX clients to secure communications. | | {spring-data-geode-javadoc}/org/springframework/data/gemfire/config/annotation/EnableSsl.html#componentCertificateAliases--[`EnableSsl.componentCertificateAliases`]
-=======
 | `security.ssl.certificate.alias.jmx` | The alias to the stored SSL certificate used by the Manager's JMX-based JVM MBeanServer and JMX clients to secure communications. | | {spring-data-geode-javadoc}/org/springframework/data/gemfire/config/annotation/EnableSsl.html#componentCertificateAliases--[`EnableSsl.componentCertificateAliases`]
->>>>>>> a4f0984f
 | `security.ssl.certificate.alias.locator` | The alias to the stored SSL certificate used by the Locator to secure communications. | | {spring-data-geode-javadoc}/org/springframework/data/gemfire/config/annotation/EnableSsl.html#componentCertificateAliases--[`EnableSsl.componentCertificateAliases`]
 | `security.ssl.certificate.alias.server` | The alias to the stored SSL certificate used by clients and servers to secure communications. | | {spring-data-geode-javadoc}/org/springframework/data/gemfire/config/annotation/EnableSsl.html#componentCertificateAliases--[`EnableSsl.componentCertificateAliases`]
 | `security.ssl.certificate.alias.web` | The alias to the stored SSL certificate used by the embedded HTTP server to secure communications (HTTPS). | | {spring-data-geode-javadoc}/org/springframework/data/gemfire/config/annotation/EnableSsl.html#componentCertificateAliases--[`EnableSsl.componentCertificateAliases`]
@@ -431,15 +321,9 @@
 | `service.http.bind-address` | The IP address or hostname of the system NIC used by the embedded HTTP server to bind and listen for HTTP(S) connections. | | {spring-data-geode-javadoc}/org/springframework/data/gemfire/config/annotation/EnableHttpService.html#bindAddress--[`EnableHttpService.bindAddress`]
 | `service.http.port` | The port used by the embedded HTTP server to listen for HTTP(S) connections. | `7070` | {spring-data-geode-javadoc}/org/springframework/data/gemfire/config/annotation/EnableHttpService.html#port--[`EnableHttpService.port`]
 | `service.http.ssl-require-authentication` | Whether two-way HTTP authentication is required. | `false` | {spring-data-geode-javadoc}/org/springframework/data/gemfire/config/annotation/EnableHttpService.html#sslRequireAuthentication--[`EnableHttpService.sslRequireAuthentication`]
-<<<<<<< HEAD
-| `service.http.dev-rest-api-start` | Whether to start the developer REST API web service. A full installation of {geode-name} is required, and you must set the `$GEODE` environment variable. | `false` | {spring-data-geode-javadoc}/org/springframework/data/gemfire/config/annotation/EnableHttpService.html#startDeveloperRestApi--[`EnableHttpService.startDeveloperRestApi`]
-| `service.memcached.port` | The port of the embedded memcached server (service). | `11211`| {spring-data-geode-javadoc}/org/springframework/data/gemfire/config/annotation/EnableMemcachedServer.html#port--[`EnableMemcachedServer.port`]
-| `service.memcached.protocol` | The protocol used by the embedded memcached server (service). | `ASCII` | {spring-data-geode-javadoc}/org/springframework/data/gemfire/config/annotation/EnableMemcachedServer.html#protocol--[`EnableMemcachedServer.protocol`]
-=======
 | `service.http.dev-rest-api-start` | Whether to start the Developer REST API web service. A full installation of {geode-name} is required, and you must set the `$GEODE` environment variable. | `false` | {spring-data-geode-javadoc}/org/springframework/data/gemfire/config/annotation/EnableHttpService.html#startDeveloperRestApi--[`EnableHttpService.startDeveloperRestApi`]
 | `service.memcached.port` | The port of the embedded Memcached server (service). | `11211`| {spring-data-geode-javadoc}/org/springframework/data/gemfire/config/annotation/EnableMemcachedServer.html#port--[`EnableMemcachedServer.port`]
 | `service.memcached.protocol` | The protocol used by the embedded Memcached server (service). | `ASCII` | {spring-data-geode-javadoc}/org/springframework/data/gemfire/config/annotation/EnableMemcachedServer.html#protocol--[`EnableMemcachedServer.protocol`]
->>>>>>> a4f0984f
 | `service.redis.bind-address` | The IP address or hostname of the system NIC used by the embedded Redis server to bind and listen for connections. | | {spring-data-geode-javadoc}/org/springframework/data/gemfire/config/annotation/EnableRedisServer.html#bindAddress--[`EnableRedis.bindAddress`]
 | `service.redis.port` | The port used by the embedded Redis server to listen for connections. | `6479` | {spring-data-geode-javadoc}/org/springframework/data/gemfire/config/annotation/EnableRedisServer.html#port--[`EnableRedisServer.port`]
 
@@ -449,14 +333,8 @@
 [[geode-configuration-metadata-springsession]]
 === Spring Session Based Properties
 
-<<<<<<< HEAD
-The following properties all have a `spring.session.data.gemfire.*` prefix.  For example, to set the session region
-name, set `spring.session.data.gemfire.session.region.name` in Spring Boot `application.properties`.
-
-=======
 The following properties all have a `spring.session.data.gemfire.*` prefix. For example, to set the session Region name,
 set `spring.session.data.gemfire.session.region.name` in Spring Boot `application.properties`.
->>>>>>> a4f0984f
 
 .`spring.session.data.gemfire.*` properties
 [width="90%",options="header"]
@@ -464,19 +342,11 @@
 | Name                                              | Description                   | Default                   | From
 
 | `cache.client.pool.name`                            | Name of the pool used to send data access operations between the client and servers.                                       | `gemfirePool`              | {spring-session-data-gemfire-javadoc}/org/springframework/session/data/gemfire/config/annotation/web/http/EnableGemFireHttpSession.html#poolName--[`EnableGemFireHttpSession.poolName`]
-<<<<<<< HEAD
-| `cache.client.region.shortcut`                      | The `DataPolicy` used by the client region to manage (HTTP) session state.                                          | {apache-geode-javadoc}/org/apache/geode/cache/client/ClientRegionShortcut.html#PROXY[`ClientRegionShortcut.PROXY`]  | {spring-session-data-gemfire-javadoc}/org/springframework/session/data/gemfire/config/annotation/web/http/EnableGemFireHttpSession.html#clientRegionShortcut--[`EnableGemFireHttpSession.clientRegionShortcut`]
-| `cache.server.region.shortcut`                      | The `DataPolicy` used by the server region to manage (HTTP) session state.                                          | {apache-geode-javadoc}/org/apache/geode/cache/RegionShortcut.html#PARTITION[`RegionShortcut.PARTITION`] | {spring-session-data-gemfire-javadoc}/org/springframework/session/data/gemfire/config/annotation/web/http/EnableGemFireHttpSession.html#serverRegionShortcut--[`EnableGemFireHttpSession.serverRegionShortcut`]
-| `session.attributes.indexable`                      | The names of session attributes for which an index is created.                                                   | `[]`                       | {spring-session-data-gemfire-javadoc}/org/springframework/session/data/gemfire/config/annotation/web/http/EnableGemFireHttpSession.html#indexableSessionAttributes--[`EnableGemFireHttpSession.indexableSessionAttributes`]
-| `session.expiration.max-inactive-interval-seconds`  | Configures the number of seconds in which a session can remain inactive before it expires.                                   | `1800`                     | {spring-session-data-gemfire-javadoc}/org/springframework/session/data/gemfire/config/annotation/web/http/EnableGemFireHttpSession.html#maxInactiveIntervalSeconds--[`EnableGemFireHttpSession.maxInactiveIntervalSeconds`]
-| `session.region.name`                               | The name of the (client/server) region used to manage (HTTP) session state.                                           | `ClusteredSpringSessions`  | {spring-session-data-gemfire-javadoc}/org/springframework/session/data/gemfire/config/annotation/web/http/EnableGemFireHttpSession.html#regionName--[`EnableGemFireHttpSession.regionName`]
-=======
 | `cache.client.Region.shortcut`                      | The `DataPolicy` used by the client Region to manage (HTTP) session state.                                          | {apache-geode-javadoc}/org/apache/geode/cache/client/ClientRegionShortcut.html#PROXY[`ClientRegionShortcut.PROXY`]  | {spring-session-data-gemfire-javadoc}/org/springframework/session/data/gemfire/config/annotation/web/http/EnableGemFireHttpSession.html#clientRegionShortcut--[`EnableGemFireHttpSession.clientRegionShortcut`]
 | `cache.server.Region.shortcut`                      | The `DataPolicy` used by the server Region to manage (HTTP) session state.                                          | {apache-geode-javadoc}/org/apache/geode/cache/RegionShortcut.html#PARTITION[`RegionShortcut.PARTITION`] | {spring-session-data-gemfire-javadoc}/org/springframework/session/data/gemfire/config/annotation/web/http/EnableGemFireHttpSession.html#serverRegionShortcut--[`EnableGemFireHttpSession.serverRegionShortcut`]
 | `session.attributes.indexable`                      | The names of session attributes for which an Index is created.                                                   | `[]`                       | {spring-session-data-gemfire-javadoc}/org/springframework/session/data/gemfire/config/annotation/web/http/EnableGemFireHttpSession.html#indexableSessionAttributes--[`EnableGemFireHttpSession.indexableSessionAttributes`]
 | `session.expiration.max-inactive-interval-seconds`  | Configures the number of seconds in which a session can remain inactive before it expires.                                   | `1800`                     | {spring-session-data-gemfire-javadoc}/org/springframework/session/data/gemfire/config/annotation/web/http/EnableGemFireHttpSession.html#maxInactiveIntervalSeconds--[`EnableGemFireHttpSession.maxInactiveIntervalSeconds`]
 | `session.Region.name`                               | The name of the (client/server) Region used to manage (HTTP) session state.                                           | `ClusteredSpringSessions`  | {spring-session-data-gemfire-javadoc}/org/springframework/session/data/gemfire/config/annotation/web/http/EnableGemFireHttpSession.html#RegionName--[`EnableGemFireHttpSession.RegionName`]
->>>>>>> a4f0984f
 | `session.serializer.bean-name`                      | The name of a Spring bean that implements `org.springframework.session.data.gemfire.serialization.SessionSerializer`.  |                          | {spring-session-data-gemfire-javadoc}/org/springframework/session/data/gemfire/config/annotation/web/http/EnableGemFireHttpSession.html#sessionSerializerBeanName--[`EnableGemFireHttpSession.sessionSerializerBeanName`]
 
 |=====================================================================================================================
@@ -484,16 +354,8 @@
 [[geode-configuration-metadata-apachegeode]]
 === {geode-name} Properties
 
-<<<<<<< HEAD
-While we do not recommend using {geode-name} properties directly in your Spring applications, SBDG does not prevent
-you from doing so. See the {apache-geode-docs}/reference/topics/gemfire_properties.html[complete reference to the {geode-name} specific properties].
-
-WARNING: {geode-name} is very strict about the properties that may be specified in a `gemfire.properties` file. You
-cannot mix Spring properties with `gemfire.*` properties in an {geode-name} `gemfire.properties` file.
-=======
 While we do not recommend using {geode-name} properties directly in your Spring applications, SBDG does not prevent you
 from doing so. See the {apache-geode-docs}/reference/topics/gemfire_properties.html[complete reference to the {geode-name} specific properties].
 
 WARNING: {geode-name} is very strict about the properties that may be specified in a `gemfire.properties` file.
-You cannot mix Spring properties with `gemfire.*` properties in an {geode-name} `gemfire.properties` file.
->>>>>>> a4f0984f
+You cannot mix Spring properties with `gemfire.*` properties in an {geode-name} `gemfire.properties` file.