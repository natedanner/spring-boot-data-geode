[[geode-configuration-declarative]]
== Declarative Configuration
:geode-name: {apache-geode-name}


<<<<<<< HEAD
The primary purpose of any software development framework is to help you be productive as quickly and as easily
as possible and to do so in a reliable manner.

As application developers, we want a framework to provide constructs that are both intuitive and familiar so that their
behaviors are predictable. This provided convenience not only helps you hit the ground running in the right
direction sooner but increases your focus on the application domain so that you can better understand the problem
you are trying to solve in the first place. Once the problem domain is well understood, you are more apt to make
informed decisions about the design, which leads to better outcomes, faster.

This is exactly what Spring Boot's auto-configuration provides for you. It enables features, services, and supporting
infrastructure for Spring applications in a loosely integrated way by using conventions (such as the classpath) that ultimately
help you keep your attention and focus on solving the problem at hand and not on the plumbing.

For example, if you are building a web application, you can include the `org.springframework.boot:spring-boot-starter-web`
dependency on your application classpath.  Not only does Spring Boot enable you to build Spring Web MVC Controllers
appropriate to your application UC (your responsibility), but it also bootstraps your web application in an embedded servlet
container on startup (Boot's responsibility).

This saves you from having to handle many low-level, repetitive, and tedious development tasks that are highly error-prone
when you are trying to solve problems. You need not care how the plumbing works until you need to customize something. And, when you
do, you are better informed and prepared to do so.

It is also equally essential that frameworks, such as Spring Boot, get out of the way quickly when application requirements
diverge from the provided defaults. The is the beautiful and powerful thing about Spring Boot and why it is second
to none in its class.

Still, auto-configuration does not solve every problem all the time. Therefore, you need to use declarative
configuration in some cases, whether expressed as bean definitions, in properties, or by some other means.  This is so that
frameworks do not leave things to chance, especially when they are ambiguous. The framework gives you a choice.
=======
The primary purpose of any software development framework is to help you be productive as quickly and as easily as
possible and to do so in a reliable manner.

As application developers, we want a framework to provide constructs that are both intuitive and familiar so that their
behaviors are predictable. This provided convenience not only helps you hit the ground running in the right direction
sooner but increases your focus on the application domain so that you can better understand the problem you are trying
to solve in the first place. Once the problem domain is well understood, you are more apt to make informed decisions
about the design, which leads to better outcomes, faster.

This is exactly what Spring Boot's auto-configuration provides for you. It enables features, functionality, services
and supporting infrastructure for Spring applications in a loosely integrated way by using conventions (such as the
classpath) that ultimately help you keep your attention and focus on solving the problem at hand and not on the plumbing.

For example, if you are building a web application, you can include the `org.springframework.boot:spring-boot-starter-web`
dependency on your application classpath. Not only does Spring Boot enable you to build Spring Web MVC Controllers
appropriate to your application UC (your responsibility), but it also bootstraps your web application in an embedded
Servlet container on startup (Spring Boot's responsibility).

This saves you from having to handle many low-level, repetitive, and tedious development tasks that are error-prone and
easy to get wrong when you are trying to solve problems. You need not care how the plumbing works until you need to
customize something. And, when you do, you are better informed and prepared to do so.

It is also equally essential that frameworks, such as Spring Boot, get out of the way quickly when application
requirements diverge from the provided defaults. This is the beautiful and powerful thing about Spring Boot and why
it is second to none in its class.

Still, auto-configuration does not solve every problem all the time. Therefore, you need to use declarative
configuration in some cases, whether expressed as bean definitions, in properties, or by some other means.  This is so
that frameworks do not leave things to chance, especially when things are ambiguous. The framework gives you choice.
>>>>>>> a4f0984f

Keeping our goals in mind, this chapter:

* Refers you to the SDG annotations covered by SBDG's auto-configuration.
<<<<<<< HEAD
* lists all SDG annotations not covered by SBDG's auto-configuration.
* Covers the SBDG, SSDG, and SDG annotations that you must explicitly declare and that provide the most value
=======
* Lists all SDG annotations not covered by SBDG's auto-configuration.
* Covers the SBDG, SSDG and SDG annotations that you must explicitly declare and that provide the most value
>>>>>>> a4f0984f
and productivity when getting started with {geode-name} in Spring [Boot] applications.

NOTE: SDG refers to {spring-data-geode-website}[Spring Data for {geode-name}]. SSDG refers to
{spring-session-data-gemfire-website}[Spring Session for {geode-name}]. SBDG refers to
Spring Boot for {geode-name} (this project).

<<<<<<< HEAD
TIP: The list of SDG annotations covered by SBDG's auto-configuration is discussed in detail in the <<appendix,Appendix>>,
in the <<geode-auto-configuration-annotations,Auto-configuration vs. Annotation-based configuration>> section.

To be absolutely clear about which SDG Annotations we are referring to, we mean the SDG annotations in the
{spring-data-geode-javadoc}/org/springframework/data/gemfire/config/annotation/package-summary.html[`org.springframework.data.gemfire.config.annotation`] package.
=======
TIP: The list of SDG annotations covered by SBDG's auto-configuration is discussed in detail in the <<appendix>>,
in the <<geode-auto-configuration-annotations,Auto-configuration vs. Annotation-based configuration>> section.

To be absolutely clear about which SDG annotations we are referring to, we mean the SDG annotations in the
{spring-data-geode-javadoc}/org/springframework/data/gemfire/config/annotation/package-summary.html[`org.springframework.data.gemfire.config.annotation`]
package.
>>>>>>> a4f0984f

In subsequent sections, we also cover which annotations are added by SBDG.

[[geode-configuration-declarative-auto-configuration]]
=== Auto-configuration

We explained auto-configuration in detail in the "<<geode-configuration-auto,Auto-configuration>>" chapter.

[[geode-configuration-declarative-annotations]]
=== Annotations Not Covered by Auto-configuration

The following SDG annotations are not implicitly applied by SBDG's auto-configuration:

* `@EnableAutoRegionLookup`
* `@EnableBeanFactoryLocator`
* `@EnableCacheServer(s)`
* `@EnableCachingDefinedRegions`
* `@EnableClusterConfiguration`
* `@EnableClusterDefinedRegions`
* `@EnableCompression`
* `@EnableDiskStore(s)`
* `@EnableEntityDefinedRegions`
* `@EnableEviction`
* `@EnableExpiration`
* `@EnableGatewayReceiver`
* `@EnableGatewaySender(s)`
* `@EnableGemFireAsLastResource`
* `@EnableGemFireMockObjects`
* `@EnableHttpService`
* `@EnableIndexing`
* `@EnableOffHeap`
* `@EnableLocator`
* `@EnableManager`
* `@EnableMemcachedServer`
* `@EnablePool(s)`
* `@EnableRedisServer`
* `@EnableStatistics`
* `@UseGemFireProperties`

<<<<<<< HEAD
(Note that this content was also covered in <<geode-autoconfiguration-annotations-explicit>>.)

One reason for this is because several of the annotations are server-specific:
=======
NOTE: This content was also covered in <<geode-autoconfiguration-annotations-explicit>>.

One reason SBDG does not provide auto-configuration for several of the annotations is because the annotations
are server-specific:
>>>>>>> a4f0984f

* `@EnableCacheServer(s)`
* `@EnableGatewayReceiver`
* `@EnableGatewaySender(s)`.
* `@EnableHttpService`
* `@EnableLocator`
* `@EnableManager`
* `@EnableMemcachedServer`
* `@EnableRedisServer`

Also, we <<geode-clientcache-applications,already stated>> that SBDG is opinionated about providing a `ClientCache`
instance.

Other annotations are driven by need, including:

* `@EnableAutoRegionLookup` and `@EnableBeanFactoryLocator`: Really useful only when mixing configuration metadata
<<<<<<< HEAD
formats, such as Spring config with {geode-name} `cache.xml`. This is usually the case only if you have legacy `cache.xml`
config to begin with. Otherwise, you should not do this.
* `@EnableCompression`: Requires the Snappy Compression Library to be on your application classpath.
* `@EnableDiskStore(s)` Used only for overflow and persistence.
* `@EnableOffHeap`: Enables data to be stored in main memory, which is useful only when your application data
(that is, objects stored in {geode-name}) are generally uniform in size.
=======
formats, such as Spring config with {geode-name} `cache.xml`. This is usually the case only if you have legacy
`cache.xml` config to begin with. Otherwise, you should not use these annotations.
* `@EnableCompression`: Requires the Snappy Compression Library to be on your application classpath.
* `@EnableDiskStore(s)` Used only for overflow and persistence.
* `@EnableOffHeap`: Enables data to be stored in main memory, which is useful only when your application data (that is,
objects stored in {geode-name}) are generally uniform in size.
>>>>>>> a4f0984f
* `@EnableGemFireAsLastResource`: Needed only in the context of JTA Transactions.
* `@EnableStatistics`: Useful if you need runtime metrics. However, enabling statistics gathering does consume
considerable system resources (CPU & Memory).

Still other annotations require more careful planning:

* `@EnableEviction`
* `@EnableExpiration`
* `@EnableIndexing`

<<<<<<< HEAD
One annotation is used exclusively for Unit Testing:
=======
One annotation is used exclusively for unit testing:
>>>>>>> a4f0984f

* `@EnableGemFireMockObjects`

The bottom-line is that a framework should not auto-configure every possible feature, especially when the features
consume additional system resources or require more careful planning (as determined by the use case).

<<<<<<< HEAD
Still, all of these annotations are available for the application developer to use when needed.
=======
However, all of these annotations are available for the application developer to use when needed.
>>>>>>> a4f0984f

[[geode-configuration-declarative-annotations-productivity]]
=== Productivity Annotations

This section calls out the annotations we believe to be most beneficial for your application development purposes when
<<<<<<< HEAD
using {geode-name} in Spring Boot applications.
=======
using {geode-name} in Spring [Boot] applications.
>>>>>>> a4f0984f

[[geode-configuration-declarative-annotations-productivity-enableclusteraware]]
==== `@EnableClusterAware` (SBDG)

The `@EnableClusterAware` annotation is arguably the most powerful and valuable annotation.

.Declaring `@EnableClusterAware`
====
[source,java]
----
@SpringBootApplication
@EnableClusterAware
class SpringBootApacheGeodeClientCacheApplication {  }
----
====

<<<<<<< HEAD
When you annotate your main `@SpringBootApplication` class with `@EnableClusterAware`,
your Spring Boot, {geode-name} `ClientCache` application is able to seamlessly switch between client/server
and local-only topologies with no code or configuration changes, regardless of the runtime environment
(such as local/standalone versus cloud-managed environments).

When a cluster of {geode-name} servers is detected, the client application sends and receives data to and from the
cluster. If a cluster is not available, the client automatically switches to storing data locally on the client
by using `LOCAL` Regions.
=======
When you annotate your main `@SpringBootApplication` class with `@EnableClusterAware`, your Spring Boot, {geode-name}
`ClientCache` application is able to seamlessly switch between client/server and local-only topologies with no code
or configuration changes, regardless of the runtime environment (such as local/standalone versus cloud-managed
environments).

When a cluster of {geode-name} servers is detected, the client application sends and receives data to and from the
{geode-name} cluster. If a cluster is not available, the client automatically switches to storing data locally on the
client by using `LOCAL` Regions.
>>>>>>> a4f0984f

Additionally, the `@EnableClusterAware` annotation is meta-annotated with SDG's
{spring-data-geode-javadoc}/org/springframework/data/gemfire/config/annotation/EnableClusterConfiguration.html[`@EnableClusterConfiguration`]
annotation.

<<<<<<< HEAD
The `@EnableClusterConfiguration` annotation lets configuration metadata defined on the client (such as region and index
definitions, as needed by the application based on requirements and use cases) be sent to the cluster of servers.
If those schema objects are not already present, they are created by the servers in the cluster in such a way that
the servers remember the configuration on restart as well as provide the configuration to new servers that join
the cluster when it scales out. This feature is careful not to stomp on any existing region or index objects already
present on the servers, particularly since you may already have data stored in the regions.

The primary motivation behind the `@EnableClusterAware` annotation is to let you switch environments with minimal
effort. It is a common development practice to debug and test your application locally (in your IDE) and
then push up to a production-like environment for more rigorous integration testing.

By default, the configuration metadata is sent to the cluster by using a non-secure HTTP connection. However, you can configure
HTTPS, change the host and port, and configure the data management policy used by the servers when creating regions.

TIP: See the section in the SDG Reference Guide on
=======
The `@EnableClusterConfiguration` annotation lets configuration metadata defined on the client (such as Region and Index
definitions, as needed by the application based on requirements and use cases) be sent to the cluster of servers. If
those schema objects are not already present, they are created by the servers in the cluster in such a way that the
servers remember the configuration on restart as well as provide the configuration to new servers that join the cluster
when it is scaled out. This feature is careful not to stomp on any existing Region or Index objects already defined on
the servers, particularly since you may already have critical data stored in the Regions.

The primary motivation for the `@EnableClusterAware` annotation is to let you switch environments with minimal effort.
It is a common development practice to debug and test your application locally (in your IDE) and then push up to a
production-like (staging) environment for more rigorous integration testing.

By default, the configuration metadata is sent to the cluster by using a non-secure HTTP connection. However, you can
configure HTTPS, change the host and port, and configure the data management policy used by the servers when creating
Regions.

TIP: See the section in the SDG reference documentation on
>>>>>>> a4f0984f
{spring-data-geode-docs-html}/#bootstrap-annotation-config-cluster[Configuring Cluster Configuration Push]
for more details.

[[geode-configuration-declarative-annotations-productivity-enableclusteraware-strictmatch]]
===== @EnableClusterAware, strictMatch

The `strictMatch` attribute has been added to the `@EnableClusterAware` annotation to enable fail-fast behavior.
`strictMatch` is set to `false` by default.

<<<<<<< HEAD
Essentially, when you set `strictMatch` to `true`, your Spring Boot, {geode-name} `ClientCache`
application requires an {geode-name} cluster to exist. That is, the application requires a client/server topology
to operate, and the application should fail to start if a cluster is not present. The application
should not startup in a local-only capacity.

When `strictMatch` is set to `true` and an {geode-name} cluster is not present, your Spring Boot, {geode-name}
=======
Essentially, when you set `strictMatch` to `true`, your Spring Boot, {geode-name} `ClientCache` application requires
an {geode-name} cluster to exist. That is, the application requires a client/server topology to operate, and the
application should fail to start if a cluster is not present. The application should not startup in a local-only
capacity.

When `strictMatch` is set to `true` and an {geode-name} cluster is not available, your Spring Boot, {geode-name}
>>>>>>> a4f0984f
`ClientCache` application fails to start with a `ClusterNotFoundException`. The application does not attempt to
start in a local-only capacity.

You can explicitly set the `strictMatch` attribute programmatically by using the `@EnableClusterAware` annotation:

.Set `@EnableClusterAware.strictMatch`
====
[source,java]
----
@SpringBootApplication
@EnableClusterAware(strictMatch = true)
class SpringBootApacheGeodeClientCacheApplication {  }
----
====

<<<<<<< HEAD
Alternatively, you can set `strictMatch` by using the corresponding property in Spring Boot `application.properties`:
=======
Alternatively, you can set `strictMatch` attribute by using the corresponding property
in Spring Boot `application.properties`:
>>>>>>> a4f0984f

.Set `strictMatch` using a property
====
[source,properties]
----
# Spring Boot application.properties

spring.boot.data.gemfire.cluster.condition.match.strict=true
----
====

<<<<<<< HEAD
This is convenient when you need to apply this configuration setting conditionally, based on a Spring Profile.

When you adjust the log level of the `org.springframework.geode.config.annotation.ClusterAwareConfiguration` logger
to `INFO`, you get more details from the `@EnableClusterAware` functionality when applying the logic
to determine the presence of an {geode-name} cluster, such as which explicitly or implicitly configured connections
were successful.
=======
This is convenient when you need to apply this configuration setting conditionally, based on a Spring profile.

When you adjust the log level of the `org.springframework.geode.config.annotation.ClusterAwareConfiguration` logger
to `INFO`, you get more details from the `@EnableClusterAware` functionality when applying the logic to determine
the presence of an {geode-name} cluster, such as which explicitly or implicitly configured connections were successful.
>>>>>>> a4f0984f

The following example shows typical output:

.`@EnableClusterAware` INFO log output
====
[source,txt]
----
2021-01-20 14:02:28,740  INFO fig.annotation.ClusterAwareConfiguration: 476 - Failed to connect to localhost[40404]
2021-01-20 14:02:28,745  INFO fig.annotation.ClusterAwareConfiguration: 476 - Failed to connect to localhost[10334]
2021-01-20 14:02:28,746  INFO fig.annotation.ClusterAwareConfiguration: 470 - Successfully connected to localhost[57649]
2021-01-20 14:02:28,746  INFO fig.annotation.ClusterAwareConfiguration: 576 - Cluster was found; Auto-configuration made [1] successful connection(s);
2021-01-20 14:02:28,746  INFO fig.annotation.ClusterAwareConfiguration: 586 - Spring Boot application is running in a client/server topology, using a standalone Apache Geode-based cluster
----
====

<<<<<<< HEAD
NOTE: An attempt is always made to connect to `localhost` on the default locator port, `10334`,
and the default `CacheServer` port, `40404`.
=======
NOTE: An attempt is always made to connect to `localhost` on the default `Locator` port, `10334`, and the default
`CacheServer` port, `40404`.
>>>>>>> a4f0984f

TIP: You can force a successful match by setting the `spring.boot.data.gemfire.cluster.condition.match` property
to `true` in Spring Boot `application.properties`. This is sometimes useful for testing purposes.

[[geode-configuration-declarative-annotations-productivity-regions]]
==== `@EnableCachingDefinedRegions`, `@EnableClusterDefinedRegions` and `@EnableEntityDefinedRegions` (SDG)

<<<<<<< HEAD
These annotations are used to create regions in the cache to manage your application data.

You can create regions by using Java configuration and the Spring API as follows:
=======
These annotations are used to create Regions in the cache to manage your application data.

You can create Regions by using Java configuration and the Spring API as follows:
>>>>>>> a4f0984f

.Creating a Region with Spring JavaConfig
====
[source,java]
----
@Configuration
class GeodeConfiguration {

    @Bean("Customers")
    ClientRegionFactoryBean<Long, Customer> customersRegion(GemFireCache cache) {

        ClientRegionFactoryBean<Long, Customer> customers =
            new ClientRegionFactoryBean<>();

        customers.setCache(cache);
        customers.setShortcut(ClientRegionShortcut.PROXY);

        return customers;
    }
}
----
====

You can do the same in XML:

.Creating a client Region using Spring XML
====
[source,xml]
----
<gfe:client-region id="Customers" shorcut="PROXY"/>
----
====

<<<<<<< HEAD
However, using the provided annotations is far easier, especially during development, when the complete region
configuration may be unknown and you want only to create a region to persist your application data and move on.
=======
However, using the provided annotations is far easier, especially during development, when the complete Region
configuration may be unknown and you want only to create a Region to persist your application data and move on.
>>>>>>> a4f0984f

[[geode-configuration-declarative-annotations-productivity-regions-enablecachingdefined]]
===== `@EnableCachingDefinedRegions`

The `@EnableCachingDefinedRegions` annotation is used when you have application components registered in the Spring
<<<<<<< HEAD
container that are annotated with Spring or JSR-107 JCache {spring-framework-docs}/integration.html#cache-jsr-107[annotations].

Caches that are identified by name in the caching annotations are used to create regions that hold the data you want cached.
=======
container that are annotated with Spring or JSR-107 JCache
{spring-framework-docs}/integration.html#cache-jsr-107[annotations].

Caches that are identified by name in the caching annotations are used to create Regions that hold the data
you want cached.
>>>>>>> a4f0984f

Consider the following example:

.Defining Regions based on Spring or JSR-107 JCache Annotations
====
[source,java]
----
@Service
class CustomerService {

    @Cacheable(cacheNames = "CustomersByAccountNumber", key = "#account.number")
    Customer findBy(Account account) {
        // ...
    }
}
----
====

<<<<<<< HEAD
Further consider the following example, in which the main `@SpringBootApplication` class is annotated with `@EnableCachingDefinedRegions`:
=======
Further consider the following example, in which the main `@SpringBootApplication` class is annotated with
`@EnableCachingDefinedRegions`:
>>>>>>> a4f0984f

.Using `@EnableCachingDefinedRegions`
====
[source,java]
----
@SpringBootApplication
@EnableCachingDefineRegions
class SpringBootApacheGeodeClientCacheApplication {  }
----
====

<<<<<<< HEAD
With this setup, SBDG would create a client `PROXY` Region (or `PARTITION_REGION` if your application were a peer member of the
cluster) with a name of `CustomersByAccountNumber`, as though you created the region by using either the Java configuration or XML
approaches shown earlier.

You can use the `clientRegionShortcut` or `serverRegionShortcut` attribute to change the data management policy of the
regions created on the client or servers, respectively.

For client regions, you can also set the `poolName` attribute to assign a specific pool of connections
to be used by the client `*PROXY` regions to send data to the cluster.
=======
With this setup, SBDG would create a client `PROXY` Region (or `PARTITION_REGION` if your application were a peer member
of the {geode-name} cluster) with a name of "`CustomersByAccountNumber`", as though you created the Region by using
either the Java configuration or XML approaches shown earlier.

You can use the `clientRegionShortcut` or `serverRegionShortcut` attribute to change the data management policy of
the Regions created on the client or servers, respectively.

For client Regions, you can also set the `poolName` attribute to assign a specific `Pool` of connections to be used by
the client `*PROXY` Regions to send data to the cluster.
>>>>>>> a4f0984f

[[geode-configuration-declarative-annotations-productivity-regions-enableentitydefined]]
===== `@EnableEntityDefinedRegions`

<<<<<<< HEAD
As with `@EnableCachingDefinedRegions`, `@EnableEntityDefinedRegions` lets you create regions based on the entity
classes you have defined in your application domain model.

For instance, consider an entity class annotated with SDG's
{spring-data-geode-javadoc}/org/springframework/data/gemfire/mapping/annotation/Region.html[`@Region`] mapping annotation:
=======
As with `@EnableCachingDefinedRegions`, `@EnableEntityDefinedRegions` lets you create Regions based on the entity
classes you have defined in your application domain model.

For instance, consider an entity class annotated with SDG's
{spring-data-geode-javadoc}/org/springframework/data/gemfire/mapping/annotation/Region.html[`@Region`]
mapping annotation:
>>>>>>> a4f0984f

.Customer entity class annotated with `@Region`
====
[source,java]
----
@Region("Customers")
class Customer {

    @Id
    private Long id;

    @Indexed
    private String name;

}
----
====

<<<<<<< HEAD
For this class, SBDG creates regions from the name specified in the `@Region` mapping annotation on the entity class. In this
case, the `Customer` application-defined entity class results in the creation of a region named `Customers` when
the main `@SpringBootApplication` class is annotated with `@EnableEntityDefinedRegions`:
=======
For this class, SBDG creates Regions from the name specified in the `@Region` mapping annotation on the entity class.
In this case, the `Customer` application-defined entity class results in the creation of a Region named "`Customers`"
when the main `@SpringBootApplication` class is annotated with `@EnableEntityDefinedRegions`:
>>>>>>> a4f0984f

.Using `@EnableEntityDefinedRegions`
====
[source,java]
----
@SpringBootApplication
@EnableEntityDefinedRegions(basePackageClasses = Customer.class,
    clientRegionShortcut = ClientRegionShortcut.CACHING_PROXY)
class SpringBootApacheGeodeClientCacheApplication {  }
----
====

<<<<<<< HEAD
As with the `@EnableCachingDefinedRegions` annotation, you can set the client and server region data management policy
by using the `clientRegionShortcut` and `serverRegionShortcut` attributes, respectively, and set a dedicated pool
of connections used by client regions with the `poolName` attribute.

However, unlike the `@EnableCachingDefinedRegions` annotation, you must specify either the `basePackage` attribute
or the type-safe `basePackageClasses` attribute (recommended) when you use the `@EnableEntityDefinedRegions`
annotation.
=======
As with the `@EnableCachingDefinedRegions` annotation, you can set the client and server Region data management policy
by using the `clientRegionShortcut` and `serverRegionShortcut` attributes, respectively, and set a dedicated `Pool`
of connections used by client Regions with the `poolName` attribute.

However, unlike the `@EnableCachingDefinedRegions` annotation, you must specify either the `basePackage` attribute
or the type-safe `basePackageClasses` attribute (recommended) when you use the `@EnableEntityDefinedRegions` annotation.
>>>>>>> a4f0984f

Part of the reason for this is that `@EnableEntityDefinedRegions` performs a component scan for the entity classes
defined by your application. The component scan loads each class to inspect the annotation metadata for that class.
This is not unlike the JPA entity scan when working with JPA providers, such as Hibernate.

Therefore, it is customary to limit the scope of the scan. Otherwise, you end up potentially loading many classes
unnecessarily. After all, the JVM uses dynamic linking to load classes only when needed.

<<<<<<< HEAD
Both the `basePackages` and `basePackageClasses` attributes accept an array of values.  With `basePackageClasses`, you
need only refer to a single class type in that package and every class in that package as well as classes in the
sub-packages are scanned to determine if the class type represents an entity. A class type is an entity if it
is annotated with the `@Region` mapping annotation. Otherwise, it is not considered to be an entity.
=======
Both the `basePackages` and `basePackageClasses` attributes accept an array of values. With `basePackageClasses`, you
need only refer to a single class type in that package and every class in that package as well as classes in the
sub-packages are scanned to determine if the class type represents an entity. A class type is an entity if it is
annotated with the `@Region` mapping annotation. Otherwise, it is not considered to be an entity.
>>>>>>> a4f0984f

For example, suppose you had the following structure:

.Entity Scan
====
[source,txt]
----
- example.app.crm.model
 |- Customer.class
 |- NonEntity.class
 |- contact
   |- Address.class
   |- PhoneNumber.class
   |- AnotherNonEntity.class
- example.app.accounts.model
 |- Account.class
...
..
.
----
====

Then you could configure the `@EnableEntityDefinedRegions` as follows:

.Targeting with `@EnableEntityDefinedRegions`
====
[source,java]
----
@SpringBootApplication
@EnableEntityDefinedRegions(basePackageClasses = { NonEntity.class, Account.class } )
class SpringBootApacheGeodeClientCacheApplication {  }
----
====

If `Customer`, `Address`, `PhoneNumber` and `Account` were all entity classes properly annotated with `@Region`,
<<<<<<< HEAD
the component scan would pick up all these classes and create regions for them. The `NonEntity` class serves only as
=======
the component scan would pick up all these classes and create Regions for them. The `NonEntity` class serves only as
>>>>>>> a4f0984f
a marker in this case, to point to where (that is, which package) the scan should begin.

Additionally, the `@EnableEntityDefinedRegions` annotation provides include and exclude filters, the same as
the core Spring Frameworks `@ComponentScan` annotation.

<<<<<<< HEAD
TIP: See the SDG Reference Guide on {spring-data-geode-docs-html}/#bootstrap-annotation-config-regions[Configuring Regions]
=======
TIP: See the SDG reference documentation on
{spring-data-geode-docs-html}/#bootstrap-annotation-config-regions[Configuring Regions]
>>>>>>> a4f0984f
for more details.

[[geode-configuration-declarative-annotations-productivity-regions-enableclusterdefined]]
===== `@EnableClusterDefinedRegions`

<<<<<<< HEAD
Sometimes, it is ideal or even necessary to pull configuration from the cluster (rather than push to the cluster).
That is, you want the regions defined on the servers to be created on the client and used by your application.
=======
Sometimes, it is ideal or even necessary to pull configuration from the cluster (rather than push configuration to the
cluster). That is, you want the Regions defined on the servers to be created on the client and used by your application.
>>>>>>> a4f0984f

To do so, annotate your main `@SpringBootApplication` class with `@EnableClusterDefinedRegions`:

.Using `@EnableClusterDefinedRegions`
====
[source,java]
----
@SpringBootApplication
@EnableClusterDefinedRegions
class SpringBootApacheGeodeClientCacheApplication {  }
----
====

<<<<<<< HEAD
Every region that exists on the cluster of servers has a corresponding `PROXY` region defined and created on the
client as a bean in your Spring Boot application.

If the cluster of servers defines a region called `ServerRegion`, you can inject a client `PROXY` region
with the same name (`ServerRegion`) into your Spring Boot application:
=======
Every Region that exists on the servers in the {geode-name} cluster will have a corresponding `PROXY` Region defined
and created on the client as a bean in your Spring Boot application.

If the cluster of servers defines a Region called "`ServerRegion`", you can inject a client `PROXY` Region with
the same name ("`ServerRegion`") into your Spring Boot application:
>>>>>>> a4f0984f

.Using a server-side Region on the client
====
[source,java]
----
@Component
class SomeApplicationComponent {

    @Resource(name = "ServerRegion")
    private Region<Integer, EntityType> serverRegion;

    public void someMethod() {

        EntityType entity = new EntityType();

        this.serverRegion.put(1, entity);

        // ...
    }
}
----
====

<<<<<<< HEAD
SBDG auto-configures a `GemfireTemplate` for the `ServerRegion` region (see <<geode-configuration-declarative-auto-configuration-regiontemplates,>>),
so a better way to interact with the client `PROXY` region that corresponds to the `ServerRegion` region on the server
=======
SBDG auto-configures a `GemfireTemplate` for the "`ServerRegion`" Region
(see <<geode-configuration-declarative-auto-configuration-regiontemplates>>),
so a better way to interact with the client `PROXY` Region that corresponds to the "`ServerRegion`" Region on the server
>>>>>>> a4f0984f
is to inject the template:

.Using a server-side Region on the client with a template
====
[source,java]
----
@Component
class SomeApplicationComponent {

    @Autowired
    @Qualifier("serverRegionTemplate")
    private GemfireTemplate serverRegionTemplate;

    public void someMethod() {

        EntityType entity = new EntityType();

        this.serverRegionTemplate.put(1, entity);

        //...
    }
}
----
====

<<<<<<< HEAD
TIP: See the SDG Reference Guide on {spring-data-geode-docs-html}/#bootstrap-annotation-config-region-cluster-defined[Configuring Cluster-defined Regions]
=======
TIP: See the SDG reference documentation on
{spring-data-geode-docs-html}/#bootstrap-annotation-config-region-cluster-defined[Configuring Cluster-defined Regions]
>>>>>>> a4f0984f
for more details.

[[geode-configuration-declarative-annotations-productivity-enableindexing]]
==== `@EnableIndexing` (SDG)

<<<<<<< HEAD
You can also use the `@EnableIndexing` annotation -- but only when you use `@EnableEntityDefinedRegions`. This is because
`@EnableIndexing` requires the entities to be scanned and analyzed for mapping metadata (defined on the class type
of the entity).  This includes annotations such as the Spring Data Commons `@Id` annotation a the annotations provided by SDG:
`@Indexed` and `@LuceneIndexed`.

The `@Id` annotation identifies the (primary) key of the entity. The `@Indexed` annotation defines OQL indexes on object fields,
which are used in the predicates of your OQL Queries.  The `@LuceneIndexed` annotation is used to define the Apache Lucene
indexes required for searches.

NOTE: Lucene Indexes can only be created on `PARTITION` regions, and `PARTITION` regions are only defined
on the server side.
=======
You can also use the `@EnableIndexing` annotation -- but only when you use `@EnableEntityDefinedRegions`. This is
because `@EnableIndexing` requires the entities to be scanned and analyzed for mapping metadata (defined on the class
type of the entity). This includes annotations such as the Spring Data Commons `@Id` annotation and the annotations
provided by SDG, such as `@Indexed` and `@LuceneIndexed`.

The `@Id` annotation identifies the (primary) key of the entity. The `@Indexed` annotation defines OQL indexes on object
fields, which can be used in the predicates of your OQL queries. The `@LuceneIndexed` annotation is used to define the
Apache Lucene Indexes required for searches.

NOTE: Lucene Indexes can only be created on `PARTITION` Regions, and `PARTITION` Regions can only be defined on
the server side.
>>>>>>> a4f0984f

You may have noticed that the `Customer` entity class's `name` field was annotated with `@Indexed`.
Consider the following listing:

Consider the following listing:

.Customer entity class with `@Indexed` annotated `name` field
====
[source,java]
----
@Region("Customers")
class Customer {

    @Id
    private Long id;

    @Indexed
    private String name;

}
----
====

<<<<<<< HEAD
As a result, when our main `@SpringBootApplication` class is annotated with `@EnableIndexing`,
an {geode-name} OQL index for the `Customer.name` field is created, making OQL Queries on customers by name
use this index:
=======
As a result, when our main `@SpringBootApplication` class is annotated with `@EnableIndexing`, an {geode-name} OQL Index
for the `Customer.name` field is created, allowing OQL queries on customers by name to use this Index:
>>>>>>> a4f0984f

.Using `@EnableIndexing`
====
[source,java]
----
@SpringBootApplication
@EnableEntityDefinedRegions(basePackageClasses = Customer.class)
@EnableIndexing
class SpringBootApacheGeodeClientCacheApplication {  }
----
====

<<<<<<< HEAD
NOTE: Keep in mind that OQL Indexes are not persistent between restarts (that is, {geode-name} maintains indexes in memory
only). An OQL Index is always rebuilt when the node is restarted.

When you combine `@EnableIndexing` with either `@EnableClusterConfiguration` or `@EnableClusterAware`, the index
definitions are pushed to the server-side regions where OQL Queries are generally executed.

TIP: See the SDG Reference Guide on {spring-data-geode-docs-html}/#bootstrap-annotation-config-region-indexes[Configuring Indexes]
=======
NOTE: Keep in mind that OQL Indexes are not persistent between restarts (that is, {geode-name} maintains Indexes
in memory only). An OQL Index is always rebuilt when the node is restarted.

When you combine `@EnableIndexing` with either `@EnableClusterConfiguration` or `@EnableClusterAware`, the Index
definitions are pushed to the server-side Regions where OQL queries are generally executed.

TIP: See the SDG reference documentation on
{spring-data-geode-docs-html}/#bootstrap-annotation-config-region-indexes[Configuring Indexes]
>>>>>>> a4f0984f
for more details.

[[geode-configuration-declarative-annotations-productivity-enableexpiration]]
==== `@EnableExpiration` (SDG)

It is often useful to define both eviction and expiration policies, particularly with a system like {geode-name},
<<<<<<< HEAD
because it primarily keeps data in memory (on the JVM heap). Your data volume size may far
exceed the amount of available JVM heap memory, and keeping too much data on the JVM Heap can cause Garbage Collection
(GC) issues.

TIP: You can enable off-heap (or main memory usage) capabilities by declaring SDG's `@EnableOffHeap` annotation.
See the SDG Reference Guide on {spring-data-geode-docs-html}/#bootstrap-annotation-config-region-off-heap[Configuring Off-Heap Memory]
=======
because it primarily keeps data in memory (on the JVM Heap). Your data volume size may far exceed the amount of
available JVM Heap memory, and keeping too much data on the JVM Heap can cause Garbage Collection (GC) issues.

TIP: You can enable off-heap (or main memory usage) capabilities by declaring SDG's `@EnableOffHeap` annotation.
See the SDG reference documentation on
{spring-data-geode-docs-html}/#bootstrap-annotation-config-region-off-heap[Configuring Off-Heap Memory]
>>>>>>> a4f0984f
for more details.

Defining eviction and expiration policies lets you limit what is kept in memory and for how long.

<<<<<<< HEAD
While {spring-data-geode-docs-html}/#bootstrap-annotation-config-region-eviction[configuring eviction] is easy with
SDG, we particularly want to call out expiration since
{spring-data-geode-docs-html}/#bootstrap-annotation-config-region-expiration[configuring expiration] has special
support in SDG.

With SDG, you can define the expiration policies associated with a particular application class type on the
class type itself, by using the {spring-data-geode-javadoc}/org/springframework/data/gemfire/expiration/Expiration.html[`@Expiration`],
{spring-data-geode-javadoc}/org/springframework/data/gemfire/expiration/IdleTimeoutExpiration.html[`@IdleTimeoutExpiration`],
=======
While {spring-data-geode-docs-html}/#bootstrap-annotation-config-region-eviction[configuring eviction] is easy with SDG,
we particularly want to call out expiration since
{spring-data-geode-docs-html}/#bootstrap-annotation-config-region-expiration[configuring expiration] has special support
in SDG.

With SDG, you can define the expiration policies associated with a particular application class type on the class type
itself, by using the {spring-data-geode-javadoc}/org/springframework/data/gemfire/expiration/Expiration.html[`@Expiration`],
{spring-data-geode-javadoc}/org/springframework/data/gemfire/expiration/IdleTimeoutExpiration.html[`@IdleTimeoutExpiration`]
>>>>>>> a4f0984f
and {spring-data-geode-javadoc}/org/springframework/data/gemfire/expiration/TimeToLiveExpiration.html[`@TimeToLiveExpiration`]
annotations.

TIP: See the {geode-name} {apache-geode-docs}/developing/expiration/how_expiration_works.html[User Guide]
<<<<<<< HEAD
for more details on the different expiration types -- that is idle timeout (TTI) versus time-to-live (TTL).

For example, suppose we want to limit the number of `Customers` maintained in memory for a period of time (measured in
seconds) based on the last time a `Customer` was accessed (for example, the last time it was read). To do so, we can define an idle timeout expiration
policy on our `Customer` class type:

.Customer entity class with `@Indexed` annotated `name` field
=======
for more details on the different expiration types -- that is _Idle Timeout_ (TTI) versus _Time-to-Live_ (TTL).

For example, suppose we want to limit the number of `Customers` maintained in memory for a period of time (measured in
seconds) based on the last time a `Customer` was accessed (for example, the last time a `Customer` was read). To do so,
we can define an idle timeout expiration (TTI) policy on our `Customer` class type:

.Customer entity class with Idle Timeout Expiration (TTI)
>>>>>>> a4f0984f
====
[source,java]
----
@Region("Customers")
@IdleTimeoutExpiration(action = "INVALIDATE", timeout = "300")
class Customer {

    @Id
    private Long id;

    @Indexed
    private String name;

}
----
====

The `Customer` entry in the `Customers` Region is `invalidated` after 300 seconds (5 minutes).

To enable annotation-based expiration policies, we need to annotate our main `@SpringBootApplication` class
with `@EnableExpiration`:

.Enabling Expiration
====
[source,java]
----
@SpringBootApplication
@EnableExpiration
class SpringBootApacheGeodeApplication {  }
----
====

NOTE: Technically, this entity-class-specific annotation-based expiration policy is implemented by using {geode-name}'s
{apache-geode-javadoc}/org/apache/geode/cache/CustomExpiry.html[`CustomExpiry`] interface.

<<<<<<< HEAD
TIP: See the SDG Reference Guide for more details on
{spring-data-geode-docs-html}/#bootstrap-annotation-config-region-expiration[configuring Expiration], along with
{spring-data-geode-docs-html}/#bootstrap:region:expiration:annotation[Annotation-based Data Expiration] in particular.
=======
TIP: See the SDG reference doccumentation for more details on
{spring-data-geode-docs-html}/#bootstrap-annotation-config-region-expiration[configuring expiration], along with
{spring-data-geode-docs-html}/#bootstrap:region:expiration:annotation[annotation-based data expiration] in particular.
>>>>>>> a4f0984f

[[geode-configuration-declarative-annotations-productivity-enablemockobjects]]
==== `@EnableGemFireMockObjects` (STDG)

<<<<<<< HEAD
Software testing in general and unit testing in particular are a very important development tasks to ensure
the quality of your Spring Boot applications.

{geode-name} can make testing difficult in some cases, especially when tests have to be written as integration tests
to assert the correct behavior. This can be very costly and lengthens the feedback cycle. Fortunately, you
can write unit tests as well.

Spring provides a framework for testing Spring Boot applications that use {geode-name}. This
is where the {spring-test-data-gemfire-website}[Spring Test for {geode-name} (STDG)] project can help, particularly with
unit testing.

For example, if you do not care what {geode-name} would actually do in certain cases and only care about the "`contract`",
which is what mocking a collaborator is all about, you could effectively mock {geode-name} objects to
isolate the "`Subject Under Test`" (SUT) and focus on the interactions or outcomes you expect to happen.

With STDG, you need not change a bit of configuration to enable mocks in the unit tests for your Spring Boot
=======
Software testing in general and unit testing in particular are a very important development tasks to ensure the quality
of your Spring Boot applications.

{geode-name} can make testing difficult in some cases, especially when tests have to be written as integration tests
to assert the correct behavior. This can be very costly and lengthens the feedback cycle. Fortunately, you can write
unit tests as well.

Spring provides a framework for testing Spring Boot applications that use {geode-name}. This is where the
{spring-test-data-gemfire-website}[Spring Test for {geode-name} (STDG)] project can help, particularly with
unit testing.

For example, if you do not care what {geode-name} would actually do in certain cases and only care about the "`contract`",
which is what mocking a collaborator is all about, you could effectively mock {geode-name} objects to isolate the SUT,
or "`Subject Under Test`", and focus on the interactions or outcomes you expect to happen.

With STDG, you need not change a bit of configuration to enable mock objects in the unit tests for your Spring Boot
>>>>>>> a4f0984f
applications. You need only annotate the test class with `@EnableGemFireMockObjects`:

.Using Mock {geode-name} Objects
====
[source,java]
----
@RunWith(SpringRunner.class)
@SpringBootTest
class MyApplicationTestClass {

    @Test
    public void someTestCase() {
        // ...
    }

    @Configuration
    @EnableGemFireMockObjects
    static class GeodeConfiguration { }

}
----
====

<<<<<<< HEAD
Your Spring Boot configuration of {geode-name} returns mock objects for all {geode-name} objects, such as regions.
=======
Your Spring Boot configuration of {geode-name} returns mock objects for all {geode-name} objects, such as Regions.
>>>>>>> a4f0984f

Mocking {geode-name} objects even works for objects created from the productivity annotations discussed in the previous
sections.

For example, consider the following Spring Boot, {geode-name} `ClientCache` application class:

.Main `@SpringBootApplication` class under test
====
[source,java]
----
@SpringBootApplication
@EnableEntityDefinedRegions(basePackageClasses = Customer.class)
class SpringBootApacheGeodeClientCacheApplication {  }
----
====

<<<<<<< HEAD
In the preceding example, the `Customers` region defined by the `Customer` entity class and created by the `@EnableEntityDefinedRegions`
annotation would be a "`mock`" region and not an actual region.  You can still inject the region in your test
and assert interactions on the region based on your application workflows:
=======
In the preceding example, the `"Customers`" Region defined by the `Customer` entity class and created by
the `@EnableEntityDefinedRegions` annotation would be a mock Region and not an actual Region. You can still inject
the Region in your test and assert interactions on the Region based on your application workflows:
>>>>>>> a4f0984f

.Using Mock {geode-name} Objects
====
[source,java]
----
@RunWith(SpringRunner.class)
@SpringBootTest
class MyApplicationTestClass {

    @Resource(name = "Customers")
    private Region<Long, Customer> customers;

    @Test
    public void someTestCase() {

        Customer jonDoe = new Customer(1, "Jon Doe");

        // Use the application in some way and test the interaction on the "Customers" Region

        assertThat(this.customers).containsValue(jonDoe);

        // ...
    }
}
----
====

There are many more things that STDG can do for you in both unit testing and integration testing.

<<<<<<< HEAD
See the https://github.com/spring-projects/spring-test-data-geode#unit-testing-with-stdg[documentation on Unit Testing]
=======
See the https://github.com/spring-projects/spring-test-data-geode#unit-testing-with-stdg[documentation on unit testing]
>>>>>>> a4f0984f
for more details.

You can https://github.com/spring-projects/spring-test-data-geode#integration-testing-with-stdg[write integration tests]
that use STDG as well. Writing integration tests is an essential concern when you need to assert whether your
<<<<<<< HEAD
application OQL Queries are well-formed, for instance. There are many other valid cases where integration testing
=======
application OQL queries are well-formed, for instance. There are many other valid cases where integration testing
>>>>>>> a4f0984f
is also applicable.<|MERGE_RESOLUTION|>--- conflicted
+++ resolved
@@ -3,37 +3,6 @@
 :geode-name: {apache-geode-name}
 
 
-<<<<<<< HEAD
-The primary purpose of any software development framework is to help you be productive as quickly and as easily
-as possible and to do so in a reliable manner.
-
-As application developers, we want a framework to provide constructs that are both intuitive and familiar so that their
-behaviors are predictable. This provided convenience not only helps you hit the ground running in the right
-direction sooner but increases your focus on the application domain so that you can better understand the problem
-you are trying to solve in the first place. Once the problem domain is well understood, you are more apt to make
-informed decisions about the design, which leads to better outcomes, faster.
-
-This is exactly what Spring Boot's auto-configuration provides for you. It enables features, services, and supporting
-infrastructure for Spring applications in a loosely integrated way by using conventions (such as the classpath) that ultimately
-help you keep your attention and focus on solving the problem at hand and not on the plumbing.
-
-For example, if you are building a web application, you can include the `org.springframework.boot:spring-boot-starter-web`
-dependency on your application classpath.  Not only does Spring Boot enable you to build Spring Web MVC Controllers
-appropriate to your application UC (your responsibility), but it also bootstraps your web application in an embedded servlet
-container on startup (Boot's responsibility).
-
-This saves you from having to handle many low-level, repetitive, and tedious development tasks that are highly error-prone
-when you are trying to solve problems. You need not care how the plumbing works until you need to customize something. And, when you
-do, you are better informed and prepared to do so.
-
-It is also equally essential that frameworks, such as Spring Boot, get out of the way quickly when application requirements
-diverge from the provided defaults. The is the beautiful and powerful thing about Spring Boot and why it is second
-to none in its class.
-
-Still, auto-configuration does not solve every problem all the time. Therefore, you need to use declarative
-configuration in some cases, whether expressed as bean definitions, in properties, or by some other means.  This is so that
-frameworks do not leave things to chance, especially when they are ambiguous. The framework gives you a choice.
-=======
 The primary purpose of any software development framework is to help you be productive as quickly and as easily as
 possible and to do so in a reliable manner.
 
@@ -63,38 +32,24 @@
 Still, auto-configuration does not solve every problem all the time. Therefore, you need to use declarative
 configuration in some cases, whether expressed as bean definitions, in properties, or by some other means.  This is so
 that frameworks do not leave things to chance, especially when things are ambiguous. The framework gives you choice.
->>>>>>> a4f0984f
 
 Keeping our goals in mind, this chapter:
 
 * Refers you to the SDG annotations covered by SBDG's auto-configuration.
-<<<<<<< HEAD
-* lists all SDG annotations not covered by SBDG's auto-configuration.
-* Covers the SBDG, SSDG, and SDG annotations that you must explicitly declare and that provide the most value
-=======
 * Lists all SDG annotations not covered by SBDG's auto-configuration.
 * Covers the SBDG, SSDG and SDG annotations that you must explicitly declare and that provide the most value
->>>>>>> a4f0984f
 and productivity when getting started with {geode-name} in Spring [Boot] applications.
 
 NOTE: SDG refers to {spring-data-geode-website}[Spring Data for {geode-name}]. SSDG refers to
 {spring-session-data-gemfire-website}[Spring Session for {geode-name}]. SBDG refers to
 Spring Boot for {geode-name} (this project).
 
-<<<<<<< HEAD
-TIP: The list of SDG annotations covered by SBDG's auto-configuration is discussed in detail in the <<appendix,Appendix>>,
-in the <<geode-auto-configuration-annotations,Auto-configuration vs. Annotation-based configuration>> section.
-
-To be absolutely clear about which SDG Annotations we are referring to, we mean the SDG annotations in the
-{spring-data-geode-javadoc}/org/springframework/data/gemfire/config/annotation/package-summary.html[`org.springframework.data.gemfire.config.annotation`] package.
-=======
 TIP: The list of SDG annotations covered by SBDG's auto-configuration is discussed in detail in the <<appendix>>,
 in the <<geode-auto-configuration-annotations,Auto-configuration vs. Annotation-based configuration>> section.
 
 To be absolutely clear about which SDG annotations we are referring to, we mean the SDG annotations in the
 {spring-data-geode-javadoc}/org/springframework/data/gemfire/config/annotation/package-summary.html[`org.springframework.data.gemfire.config.annotation`]
 package.
->>>>>>> a4f0984f
 
 In subsequent sections, we also cover which annotations are added by SBDG.
 
@@ -134,16 +89,10 @@
 * `@EnableStatistics`
 * `@UseGemFireProperties`
 
-<<<<<<< HEAD
-(Note that this content was also covered in <<geode-autoconfiguration-annotations-explicit>>.)
-
-One reason for this is because several of the annotations are server-specific:
-=======
 NOTE: This content was also covered in <<geode-autoconfiguration-annotations-explicit>>.
 
 One reason SBDG does not provide auto-configuration for several of the annotations is because the annotations
 are server-specific:
->>>>>>> a4f0984f
 
 * `@EnableCacheServer(s)`
 * `@EnableGatewayReceiver`
@@ -160,21 +109,12 @@
 Other annotations are driven by need, including:
 
 * `@EnableAutoRegionLookup` and `@EnableBeanFactoryLocator`: Really useful only when mixing configuration metadata
-<<<<<<< HEAD
-formats, such as Spring config with {geode-name} `cache.xml`. This is usually the case only if you have legacy `cache.xml`
-config to begin with. Otherwise, you should not do this.
-* `@EnableCompression`: Requires the Snappy Compression Library to be on your application classpath.
-* `@EnableDiskStore(s)` Used only for overflow and persistence.
-* `@EnableOffHeap`: Enables data to be stored in main memory, which is useful only when your application data
-(that is, objects stored in {geode-name}) are generally uniform in size.
-=======
 formats, such as Spring config with {geode-name} `cache.xml`. This is usually the case only if you have legacy
 `cache.xml` config to begin with. Otherwise, you should not use these annotations.
 * `@EnableCompression`: Requires the Snappy Compression Library to be on your application classpath.
 * `@EnableDiskStore(s)` Used only for overflow and persistence.
 * `@EnableOffHeap`: Enables data to be stored in main memory, which is useful only when your application data (that is,
 objects stored in {geode-name}) are generally uniform in size.
->>>>>>> a4f0984f
 * `@EnableGemFireAsLastResource`: Needed only in the context of JTA Transactions.
 * `@EnableStatistics`: Useful if you need runtime metrics. However, enabling statistics gathering does consume
 considerable system resources (CPU & Memory).
@@ -185,32 +125,20 @@
 * `@EnableExpiration`
 * `@EnableIndexing`
 
-<<<<<<< HEAD
-One annotation is used exclusively for Unit Testing:
-=======
 One annotation is used exclusively for unit testing:
->>>>>>> a4f0984f
 
 * `@EnableGemFireMockObjects`
 
 The bottom-line is that a framework should not auto-configure every possible feature, especially when the features
 consume additional system resources or require more careful planning (as determined by the use case).
 
-<<<<<<< HEAD
-Still, all of these annotations are available for the application developer to use when needed.
-=======
 However, all of these annotations are available for the application developer to use when needed.
->>>>>>> a4f0984f
 
 [[geode-configuration-declarative-annotations-productivity]]
 === Productivity Annotations
 
 This section calls out the annotations we believe to be most beneficial for your application development purposes when
-<<<<<<< HEAD
-using {geode-name} in Spring Boot applications.
-=======
 using {geode-name} in Spring [Boot] applications.
->>>>>>> a4f0984f
 
 [[geode-configuration-declarative-annotations-productivity-enableclusteraware]]
 ==== `@EnableClusterAware` (SBDG)
@@ -227,16 +155,6 @@
 ----
 ====
 
-<<<<<<< HEAD
-When you annotate your main `@SpringBootApplication` class with `@EnableClusterAware`,
-your Spring Boot, {geode-name} `ClientCache` application is able to seamlessly switch between client/server
-and local-only topologies with no code or configuration changes, regardless of the runtime environment
-(such as local/standalone versus cloud-managed environments).
-
-When a cluster of {geode-name} servers is detected, the client application sends and receives data to and from the
-cluster. If a cluster is not available, the client automatically switches to storing data locally on the client
-by using `LOCAL` Regions.
-=======
 When you annotate your main `@SpringBootApplication` class with `@EnableClusterAware`, your Spring Boot, {geode-name}
 `ClientCache` application is able to seamlessly switch between client/server and local-only topologies with no code
 or configuration changes, regardless of the runtime environment (such as local/standalone versus cloud-managed
@@ -245,29 +163,11 @@
 When a cluster of {geode-name} servers is detected, the client application sends and receives data to and from the
 {geode-name} cluster. If a cluster is not available, the client automatically switches to storing data locally on the
 client by using `LOCAL` Regions.
->>>>>>> a4f0984f
 
 Additionally, the `@EnableClusterAware` annotation is meta-annotated with SDG's
 {spring-data-geode-javadoc}/org/springframework/data/gemfire/config/annotation/EnableClusterConfiguration.html[`@EnableClusterConfiguration`]
 annotation.
 
-<<<<<<< HEAD
-The `@EnableClusterConfiguration` annotation lets configuration metadata defined on the client (such as region and index
-definitions, as needed by the application based on requirements and use cases) be sent to the cluster of servers.
-If those schema objects are not already present, they are created by the servers in the cluster in such a way that
-the servers remember the configuration on restart as well as provide the configuration to new servers that join
-the cluster when it scales out. This feature is careful not to stomp on any existing region or index objects already
-present on the servers, particularly since you may already have data stored in the regions.
-
-The primary motivation behind the `@EnableClusterAware` annotation is to let you switch environments with minimal
-effort. It is a common development practice to debug and test your application locally (in your IDE) and
-then push up to a production-like environment for more rigorous integration testing.
-
-By default, the configuration metadata is sent to the cluster by using a non-secure HTTP connection. However, you can configure
-HTTPS, change the host and port, and configure the data management policy used by the servers when creating regions.
-
-TIP: See the section in the SDG Reference Guide on
-=======
 The `@EnableClusterConfiguration` annotation lets configuration metadata defined on the client (such as Region and Index
 definitions, as needed by the application based on requirements and use cases) be sent to the cluster of servers. If
 those schema objects are not already present, they are created by the servers in the cluster in such a way that the
@@ -284,7 +184,6 @@
 Regions.
 
 TIP: See the section in the SDG reference documentation on
->>>>>>> a4f0984f
 {spring-data-geode-docs-html}/#bootstrap-annotation-config-cluster[Configuring Cluster Configuration Push]
 for more details.
 
@@ -294,21 +193,12 @@
 The `strictMatch` attribute has been added to the `@EnableClusterAware` annotation to enable fail-fast behavior.
 `strictMatch` is set to `false` by default.
 
-<<<<<<< HEAD
-Essentially, when you set `strictMatch` to `true`, your Spring Boot, {geode-name} `ClientCache`
-application requires an {geode-name} cluster to exist. That is, the application requires a client/server topology
-to operate, and the application should fail to start if a cluster is not present. The application
-should not startup in a local-only capacity.
-
-When `strictMatch` is set to `true` and an {geode-name} cluster is not present, your Spring Boot, {geode-name}
-=======
 Essentially, when you set `strictMatch` to `true`, your Spring Boot, {geode-name} `ClientCache` application requires
 an {geode-name} cluster to exist. That is, the application requires a client/server topology to operate, and the
 application should fail to start if a cluster is not present. The application should not startup in a local-only
 capacity.
 
 When `strictMatch` is set to `true` and an {geode-name} cluster is not available, your Spring Boot, {geode-name}
->>>>>>> a4f0984f
 `ClientCache` application fails to start with a `ClusterNotFoundException`. The application does not attempt to
 start in a local-only capacity.
 
@@ -324,12 +214,8 @@
 ----
 ====
 
-<<<<<<< HEAD
-Alternatively, you can set `strictMatch` by using the corresponding property in Spring Boot `application.properties`:
-=======
 Alternatively, you can set `strictMatch` attribute by using the corresponding property
 in Spring Boot `application.properties`:
->>>>>>> a4f0984f
 
 .Set `strictMatch` using a property
 ====
@@ -341,20 +227,11 @@
 ----
 ====
 
-<<<<<<< HEAD
-This is convenient when you need to apply this configuration setting conditionally, based on a Spring Profile.
-
-When you adjust the log level of the `org.springframework.geode.config.annotation.ClusterAwareConfiguration` logger
-to `INFO`, you get more details from the `@EnableClusterAware` functionality when applying the logic
-to determine the presence of an {geode-name} cluster, such as which explicitly or implicitly configured connections
-were successful.
-=======
 This is convenient when you need to apply this configuration setting conditionally, based on a Spring profile.
 
 When you adjust the log level of the `org.springframework.geode.config.annotation.ClusterAwareConfiguration` logger
 to `INFO`, you get more details from the `@EnableClusterAware` functionality when applying the logic to determine
 the presence of an {geode-name} cluster, such as which explicitly or implicitly configured connections were successful.
->>>>>>> a4f0984f
 
 The following example shows typical output:
 
@@ -370,13 +247,8 @@
 ----
 ====
 
-<<<<<<< HEAD
-NOTE: An attempt is always made to connect to `localhost` on the default locator port, `10334`,
-and the default `CacheServer` port, `40404`.
-=======
 NOTE: An attempt is always made to connect to `localhost` on the default `Locator` port, `10334`, and the default
 `CacheServer` port, `40404`.
->>>>>>> a4f0984f
 
 TIP: You can force a successful match by setting the `spring.boot.data.gemfire.cluster.condition.match` property
 to `true` in Spring Boot `application.properties`. This is sometimes useful for testing purposes.
@@ -384,15 +256,9 @@
 [[geode-configuration-declarative-annotations-productivity-regions]]
 ==== `@EnableCachingDefinedRegions`, `@EnableClusterDefinedRegions` and `@EnableEntityDefinedRegions` (SDG)
 
-<<<<<<< HEAD
-These annotations are used to create regions in the cache to manage your application data.
-
-You can create regions by using Java configuration and the Spring API as follows:
-=======
 These annotations are used to create Regions in the cache to manage your application data.
 
 You can create Regions by using Java configuration and the Spring API as follows:
->>>>>>> a4f0984f
 
 .Creating a Region with Spring JavaConfig
 ====
@@ -426,29 +292,18 @@
 ----
 ====
 
-<<<<<<< HEAD
-However, using the provided annotations is far easier, especially during development, when the complete region
-configuration may be unknown and you want only to create a region to persist your application data and move on.
-=======
 However, using the provided annotations is far easier, especially during development, when the complete Region
 configuration may be unknown and you want only to create a Region to persist your application data and move on.
->>>>>>> a4f0984f
 
 [[geode-configuration-declarative-annotations-productivity-regions-enablecachingdefined]]
 ===== `@EnableCachingDefinedRegions`
 
 The `@EnableCachingDefinedRegions` annotation is used when you have application components registered in the Spring
-<<<<<<< HEAD
-container that are annotated with Spring or JSR-107 JCache {spring-framework-docs}/integration.html#cache-jsr-107[annotations].
-
-Caches that are identified by name in the caching annotations are used to create regions that hold the data you want cached.
-=======
 container that are annotated with Spring or JSR-107 JCache
 {spring-framework-docs}/integration.html#cache-jsr-107[annotations].
 
 Caches that are identified by name in the caching annotations are used to create Regions that hold the data
 you want cached.
->>>>>>> a4f0984f
 
 Consider the following example:
 
@@ -467,12 +322,8 @@
 ----
 ====
 
-<<<<<<< HEAD
-Further consider the following example, in which the main `@SpringBootApplication` class is annotated with `@EnableCachingDefinedRegions`:
-=======
 Further consider the following example, in which the main `@SpringBootApplication` class is annotated with
 `@EnableCachingDefinedRegions`:
->>>>>>> a4f0984f
 
 .Using `@EnableCachingDefinedRegions`
 ====
@@ -484,17 +335,6 @@
 ----
 ====
 
-<<<<<<< HEAD
-With this setup, SBDG would create a client `PROXY` Region (or `PARTITION_REGION` if your application were a peer member of the
-cluster) with a name of `CustomersByAccountNumber`, as though you created the region by using either the Java configuration or XML
-approaches shown earlier.
-
-You can use the `clientRegionShortcut` or `serverRegionShortcut` attribute to change the data management policy of the
-regions created on the client or servers, respectively.
-
-For client regions, you can also set the `poolName` attribute to assign a specific pool of connections
-to be used by the client `*PROXY` regions to send data to the cluster.
-=======
 With this setup, SBDG would create a client `PROXY` Region (or `PARTITION_REGION` if your application were a peer member
 of the {geode-name} cluster) with a name of "`CustomersByAccountNumber`", as though you created the Region by using
 either the Java configuration or XML approaches shown earlier.
@@ -504,25 +344,16 @@
 
 For client Regions, you can also set the `poolName` attribute to assign a specific `Pool` of connections to be used by
 the client `*PROXY` Regions to send data to the cluster.
->>>>>>> a4f0984f
 
 [[geode-configuration-declarative-annotations-productivity-regions-enableentitydefined]]
 ===== `@EnableEntityDefinedRegions`
 
-<<<<<<< HEAD
-As with `@EnableCachingDefinedRegions`, `@EnableEntityDefinedRegions` lets you create regions based on the entity
-classes you have defined in your application domain model.
-
-For instance, consider an entity class annotated with SDG's
-{spring-data-geode-javadoc}/org/springframework/data/gemfire/mapping/annotation/Region.html[`@Region`] mapping annotation:
-=======
 As with `@EnableCachingDefinedRegions`, `@EnableEntityDefinedRegions` lets you create Regions based on the entity
 classes you have defined in your application domain model.
 
 For instance, consider an entity class annotated with SDG's
 {spring-data-geode-javadoc}/org/springframework/data/gemfire/mapping/annotation/Region.html[`@Region`]
 mapping annotation:
->>>>>>> a4f0984f
 
 .Customer entity class annotated with `@Region`
 ====
@@ -541,15 +372,9 @@
 ----
 ====
 
-<<<<<<< HEAD
-For this class, SBDG creates regions from the name specified in the `@Region` mapping annotation on the entity class. In this
-case, the `Customer` application-defined entity class results in the creation of a region named `Customers` when
-the main `@SpringBootApplication` class is annotated with `@EnableEntityDefinedRegions`:
-=======
 For this class, SBDG creates Regions from the name specified in the `@Region` mapping annotation on the entity class.
 In this case, the `Customer` application-defined entity class results in the creation of a Region named "`Customers`"
 when the main `@SpringBootApplication` class is annotated with `@EnableEntityDefinedRegions`:
->>>>>>> a4f0984f
 
 .Using `@EnableEntityDefinedRegions`
 ====
@@ -562,22 +387,12 @@
 ----
 ====
 
-<<<<<<< HEAD
-As with the `@EnableCachingDefinedRegions` annotation, you can set the client and server region data management policy
-by using the `clientRegionShortcut` and `serverRegionShortcut` attributes, respectively, and set a dedicated pool
-of connections used by client regions with the `poolName` attribute.
-
-However, unlike the `@EnableCachingDefinedRegions` annotation, you must specify either the `basePackage` attribute
-or the type-safe `basePackageClasses` attribute (recommended) when you use the `@EnableEntityDefinedRegions`
-annotation.
-=======
 As with the `@EnableCachingDefinedRegions` annotation, you can set the client and server Region data management policy
 by using the `clientRegionShortcut` and `serverRegionShortcut` attributes, respectively, and set a dedicated `Pool`
 of connections used by client Regions with the `poolName` attribute.
 
 However, unlike the `@EnableCachingDefinedRegions` annotation, you must specify either the `basePackage` attribute
 or the type-safe `basePackageClasses` attribute (recommended) when you use the `@EnableEntityDefinedRegions` annotation.
->>>>>>> a4f0984f
 
 Part of the reason for this is that `@EnableEntityDefinedRegions` performs a component scan for the entity classes
 defined by your application. The component scan loads each class to inspect the annotation metadata for that class.
@@ -586,17 +401,10 @@
 Therefore, it is customary to limit the scope of the scan. Otherwise, you end up potentially loading many classes
 unnecessarily. After all, the JVM uses dynamic linking to load classes only when needed.
 
-<<<<<<< HEAD
-Both the `basePackages` and `basePackageClasses` attributes accept an array of values.  With `basePackageClasses`, you
-need only refer to a single class type in that package and every class in that package as well as classes in the
-sub-packages are scanned to determine if the class type represents an entity. A class type is an entity if it
-is annotated with the `@Region` mapping annotation. Otherwise, it is not considered to be an entity.
-=======
 Both the `basePackages` and `basePackageClasses` attributes accept an array of values. With `basePackageClasses`, you
 need only refer to a single class type in that package and every class in that package as well as classes in the
 sub-packages are scanned to determine if the class type represents an entity. A class type is an entity if it is
 annotated with the `@Region` mapping annotation. Otherwise, it is not considered to be an entity.
->>>>>>> a4f0984f
 
 For example, suppose you had the following structure:
 
@@ -632,34 +440,21 @@
 ====
 
 If `Customer`, `Address`, `PhoneNumber` and `Account` were all entity classes properly annotated with `@Region`,
-<<<<<<< HEAD
-the component scan would pick up all these classes and create regions for them. The `NonEntity` class serves only as
-=======
 the component scan would pick up all these classes and create Regions for them. The `NonEntity` class serves only as
->>>>>>> a4f0984f
 a marker in this case, to point to where (that is, which package) the scan should begin.
 
 Additionally, the `@EnableEntityDefinedRegions` annotation provides include and exclude filters, the same as
 the core Spring Frameworks `@ComponentScan` annotation.
 
-<<<<<<< HEAD
-TIP: See the SDG Reference Guide on {spring-data-geode-docs-html}/#bootstrap-annotation-config-regions[Configuring Regions]
-=======
 TIP: See the SDG reference documentation on
 {spring-data-geode-docs-html}/#bootstrap-annotation-config-regions[Configuring Regions]
->>>>>>> a4f0984f
 for more details.
 
 [[geode-configuration-declarative-annotations-productivity-regions-enableclusterdefined]]
 ===== `@EnableClusterDefinedRegions`
 
-<<<<<<< HEAD
-Sometimes, it is ideal or even necessary to pull configuration from the cluster (rather than push to the cluster).
-That is, you want the regions defined on the servers to be created on the client and used by your application.
-=======
 Sometimes, it is ideal or even necessary to pull configuration from the cluster (rather than push configuration to the
 cluster). That is, you want the Regions defined on the servers to be created on the client and used by your application.
->>>>>>> a4f0984f
 
 To do so, annotate your main `@SpringBootApplication` class with `@EnableClusterDefinedRegions`:
 
@@ -673,19 +468,11 @@
 ----
 ====
 
-<<<<<<< HEAD
-Every region that exists on the cluster of servers has a corresponding `PROXY` region defined and created on the
-client as a bean in your Spring Boot application.
-
-If the cluster of servers defines a region called `ServerRegion`, you can inject a client `PROXY` region
-with the same name (`ServerRegion`) into your Spring Boot application:
-=======
 Every Region that exists on the servers in the {geode-name} cluster will have a corresponding `PROXY` Region defined
 and created on the client as a bean in your Spring Boot application.
 
 If the cluster of servers defines a Region called "`ServerRegion`", you can inject a client `PROXY` Region with
 the same name ("`ServerRegion`") into your Spring Boot application:
->>>>>>> a4f0984f
 
 .Using a server-side Region on the client
 ====
@@ -709,14 +496,9 @@
 ----
 ====
 
-<<<<<<< HEAD
-SBDG auto-configures a `GemfireTemplate` for the `ServerRegion` region (see <<geode-configuration-declarative-auto-configuration-regiontemplates,>>),
-so a better way to interact with the client `PROXY` region that corresponds to the `ServerRegion` region on the server
-=======
 SBDG auto-configures a `GemfireTemplate` for the "`ServerRegion`" Region
 (see <<geode-configuration-declarative-auto-configuration-regiontemplates>>),
 so a better way to interact with the client `PROXY` Region that corresponds to the "`ServerRegion`" Region on the server
->>>>>>> a4f0984f
 is to inject the template:
 
 .Using a server-side Region on the client with a template
@@ -742,30 +524,13 @@
 ----
 ====
 
-<<<<<<< HEAD
-TIP: See the SDG Reference Guide on {spring-data-geode-docs-html}/#bootstrap-annotation-config-region-cluster-defined[Configuring Cluster-defined Regions]
-=======
 TIP: See the SDG reference documentation on
 {spring-data-geode-docs-html}/#bootstrap-annotation-config-region-cluster-defined[Configuring Cluster-defined Regions]
->>>>>>> a4f0984f
 for more details.
 
 [[geode-configuration-declarative-annotations-productivity-enableindexing]]
 ==== `@EnableIndexing` (SDG)
 
-<<<<<<< HEAD
-You can also use the `@EnableIndexing` annotation -- but only when you use `@EnableEntityDefinedRegions`. This is because
-`@EnableIndexing` requires the entities to be scanned and analyzed for mapping metadata (defined on the class type
-of the entity).  This includes annotations such as the Spring Data Commons `@Id` annotation a the annotations provided by SDG:
-`@Indexed` and `@LuceneIndexed`.
-
-The `@Id` annotation identifies the (primary) key of the entity. The `@Indexed` annotation defines OQL indexes on object fields,
-which are used in the predicates of your OQL Queries.  The `@LuceneIndexed` annotation is used to define the Apache Lucene
-indexes required for searches.
-
-NOTE: Lucene Indexes can only be created on `PARTITION` regions, and `PARTITION` regions are only defined
-on the server side.
-=======
 You can also use the `@EnableIndexing` annotation -- but only when you use `@EnableEntityDefinedRegions`. This is
 because `@EnableIndexing` requires the entities to be scanned and analyzed for mapping metadata (defined on the class
 type of the entity). This includes annotations such as the Spring Data Commons `@Id` annotation and the annotations
@@ -777,7 +542,6 @@
 
 NOTE: Lucene Indexes can only be created on `PARTITION` Regions, and `PARTITION` Regions can only be defined on
 the server side.
->>>>>>> a4f0984f
 
 You may have noticed that the `Customer` entity class's `name` field was annotated with `@Indexed`.
 Consider the following listing:
@@ -801,14 +565,8 @@
 ----
 ====
 
-<<<<<<< HEAD
-As a result, when our main `@SpringBootApplication` class is annotated with `@EnableIndexing`,
-an {geode-name} OQL index for the `Customer.name` field is created, making OQL Queries on customers by name
-use this index:
-=======
 As a result, when our main `@SpringBootApplication` class is annotated with `@EnableIndexing`, an {geode-name} OQL Index
 for the `Customer.name` field is created, allowing OQL queries on customers by name to use this Index:
->>>>>>> a4f0984f
 
 .Using `@EnableIndexing`
 ====
@@ -821,15 +579,6 @@
 ----
 ====
 
-<<<<<<< HEAD
-NOTE: Keep in mind that OQL Indexes are not persistent between restarts (that is, {geode-name} maintains indexes in memory
-only). An OQL Index is always rebuilt when the node is restarted.
-
-When you combine `@EnableIndexing` with either `@EnableClusterConfiguration` or `@EnableClusterAware`, the index
-definitions are pushed to the server-side regions where OQL Queries are generally executed.
-
-TIP: See the SDG Reference Guide on {spring-data-geode-docs-html}/#bootstrap-annotation-config-region-indexes[Configuring Indexes]
-=======
 NOTE: Keep in mind that OQL Indexes are not persistent between restarts (that is, {geode-name} maintains Indexes
 in memory only). An OQL Index is always rebuilt when the node is restarted.
 
@@ -838,42 +587,22 @@
 
 TIP: See the SDG reference documentation on
 {spring-data-geode-docs-html}/#bootstrap-annotation-config-region-indexes[Configuring Indexes]
->>>>>>> a4f0984f
 for more details.
 
 [[geode-configuration-declarative-annotations-productivity-enableexpiration]]
 ==== `@EnableExpiration` (SDG)
 
 It is often useful to define both eviction and expiration policies, particularly with a system like {geode-name},
-<<<<<<< HEAD
-because it primarily keeps data in memory (on the JVM heap). Your data volume size may far
-exceed the amount of available JVM heap memory, and keeping too much data on the JVM Heap can cause Garbage Collection
-(GC) issues.
-
-TIP: You can enable off-heap (or main memory usage) capabilities by declaring SDG's `@EnableOffHeap` annotation.
-See the SDG Reference Guide on {spring-data-geode-docs-html}/#bootstrap-annotation-config-region-off-heap[Configuring Off-Heap Memory]
-=======
 because it primarily keeps data in memory (on the JVM Heap). Your data volume size may far exceed the amount of
 available JVM Heap memory, and keeping too much data on the JVM Heap can cause Garbage Collection (GC) issues.
 
 TIP: You can enable off-heap (or main memory usage) capabilities by declaring SDG's `@EnableOffHeap` annotation.
 See the SDG reference documentation on
 {spring-data-geode-docs-html}/#bootstrap-annotation-config-region-off-heap[Configuring Off-Heap Memory]
->>>>>>> a4f0984f
 for more details.
 
 Defining eviction and expiration policies lets you limit what is kept in memory and for how long.
 
-<<<<<<< HEAD
-While {spring-data-geode-docs-html}/#bootstrap-annotation-config-region-eviction[configuring eviction] is easy with
-SDG, we particularly want to call out expiration since
-{spring-data-geode-docs-html}/#bootstrap-annotation-config-region-expiration[configuring expiration] has special
-support in SDG.
-
-With SDG, you can define the expiration policies associated with a particular application class type on the
-class type itself, by using the {spring-data-geode-javadoc}/org/springframework/data/gemfire/expiration/Expiration.html[`@Expiration`],
-{spring-data-geode-javadoc}/org/springframework/data/gemfire/expiration/IdleTimeoutExpiration.html[`@IdleTimeoutExpiration`],
-=======
 While {spring-data-geode-docs-html}/#bootstrap-annotation-config-region-eviction[configuring eviction] is easy with SDG,
 we particularly want to call out expiration since
 {spring-data-geode-docs-html}/#bootstrap-annotation-config-region-expiration[configuring expiration] has special support
@@ -882,20 +611,10 @@
 With SDG, you can define the expiration policies associated with a particular application class type on the class type
 itself, by using the {spring-data-geode-javadoc}/org/springframework/data/gemfire/expiration/Expiration.html[`@Expiration`],
 {spring-data-geode-javadoc}/org/springframework/data/gemfire/expiration/IdleTimeoutExpiration.html[`@IdleTimeoutExpiration`]
->>>>>>> a4f0984f
 and {spring-data-geode-javadoc}/org/springframework/data/gemfire/expiration/TimeToLiveExpiration.html[`@TimeToLiveExpiration`]
 annotations.
 
 TIP: See the {geode-name} {apache-geode-docs}/developing/expiration/how_expiration_works.html[User Guide]
-<<<<<<< HEAD
-for more details on the different expiration types -- that is idle timeout (TTI) versus time-to-live (TTL).
-
-For example, suppose we want to limit the number of `Customers` maintained in memory for a period of time (measured in
-seconds) based on the last time a `Customer` was accessed (for example, the last time it was read). To do so, we can define an idle timeout expiration
-policy on our `Customer` class type:
-
-.Customer entity class with `@Indexed` annotated `name` field
-=======
 for more details on the different expiration types -- that is _Idle Timeout_ (TTI) versus _Time-to-Live_ (TTL).
 
 For example, suppose we want to limit the number of `Customers` maintained in memory for a period of time (measured in
@@ -903,7 +622,6 @@
 we can define an idle timeout expiration (TTI) policy on our `Customer` class type:
 
 .Customer entity class with Idle Timeout Expiration (TTI)
->>>>>>> a4f0984f
 ====
 [source,java]
 ----
@@ -939,37 +657,13 @@
 NOTE: Technically, this entity-class-specific annotation-based expiration policy is implemented by using {geode-name}'s
 {apache-geode-javadoc}/org/apache/geode/cache/CustomExpiry.html[`CustomExpiry`] interface.
 
-<<<<<<< HEAD
-TIP: See the SDG Reference Guide for more details on
-{spring-data-geode-docs-html}/#bootstrap-annotation-config-region-expiration[configuring Expiration], along with
-{spring-data-geode-docs-html}/#bootstrap:region:expiration:annotation[Annotation-based Data Expiration] in particular.
-=======
 TIP: See the SDG reference doccumentation for more details on
 {spring-data-geode-docs-html}/#bootstrap-annotation-config-region-expiration[configuring expiration], along with
 {spring-data-geode-docs-html}/#bootstrap:region:expiration:annotation[annotation-based data expiration] in particular.
->>>>>>> a4f0984f
 
 [[geode-configuration-declarative-annotations-productivity-enablemockobjects]]
 ==== `@EnableGemFireMockObjects` (STDG)
 
-<<<<<<< HEAD
-Software testing in general and unit testing in particular are a very important development tasks to ensure
-the quality of your Spring Boot applications.
-
-{geode-name} can make testing difficult in some cases, especially when tests have to be written as integration tests
-to assert the correct behavior. This can be very costly and lengthens the feedback cycle. Fortunately, you
-can write unit tests as well.
-
-Spring provides a framework for testing Spring Boot applications that use {geode-name}. This
-is where the {spring-test-data-gemfire-website}[Spring Test for {geode-name} (STDG)] project can help, particularly with
-unit testing.
-
-For example, if you do not care what {geode-name} would actually do in certain cases and only care about the "`contract`",
-which is what mocking a collaborator is all about, you could effectively mock {geode-name} objects to
-isolate the "`Subject Under Test`" (SUT) and focus on the interactions or outcomes you expect to happen.
-
-With STDG, you need not change a bit of configuration to enable mocks in the unit tests for your Spring Boot
-=======
 Software testing in general and unit testing in particular are a very important development tasks to ensure the quality
 of your Spring Boot applications.
 
@@ -986,7 +680,6 @@
 or "`Subject Under Test`", and focus on the interactions or outcomes you expect to happen.
 
 With STDG, you need not change a bit of configuration to enable mock objects in the unit tests for your Spring Boot
->>>>>>> a4f0984f
 applications. You need only annotate the test class with `@EnableGemFireMockObjects`:
 
 .Using Mock {geode-name} Objects
@@ -1010,11 +703,7 @@
 ----
 ====
 
-<<<<<<< HEAD
-Your Spring Boot configuration of {geode-name} returns mock objects for all {geode-name} objects, such as regions.
-=======
 Your Spring Boot configuration of {geode-name} returns mock objects for all {geode-name} objects, such as Regions.
->>>>>>> a4f0984f
 
 Mocking {geode-name} objects even works for objects created from the productivity annotations discussed in the previous
 sections.
@@ -1031,15 +720,9 @@
 ----
 ====
 
-<<<<<<< HEAD
-In the preceding example, the `Customers` region defined by the `Customer` entity class and created by the `@EnableEntityDefinedRegions`
-annotation would be a "`mock`" region and not an actual region.  You can still inject the region in your test
-and assert interactions on the region based on your application workflows:
-=======
 In the preceding example, the `"Customers`" Region defined by the `Customer` entity class and created by
 the `@EnableEntityDefinedRegions` annotation would be a mock Region and not an actual Region. You can still inject
 the Region in your test and assert interactions on the Region based on your application workflows:
->>>>>>> a4f0984f
 
 .Using Mock {geode-name} Objects
 ====
@@ -1069,18 +752,10 @@
 
 There are many more things that STDG can do for you in both unit testing and integration testing.
 
-<<<<<<< HEAD
-See the https://github.com/spring-projects/spring-test-data-geode#unit-testing-with-stdg[documentation on Unit Testing]
-=======
 See the https://github.com/spring-projects/spring-test-data-geode#unit-testing-with-stdg[documentation on unit testing]
->>>>>>> a4f0984f
 for more details.
 
 You can https://github.com/spring-projects/spring-test-data-geode#integration-testing-with-stdg[write integration tests]
 that use STDG as well. Writing integration tests is an essential concern when you need to assert whether your
-<<<<<<< HEAD
-application OQL Queries are well-formed, for instance. There are many other valid cases where integration testing
-=======
 application OQL queries are well-formed, for instance. There are many other valid cases where integration testing
->>>>>>> a4f0984f
 is also applicable.