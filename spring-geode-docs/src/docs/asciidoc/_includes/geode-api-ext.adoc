[[geode-api-extensions]]
== Apache Geode API Extensions
:geode-name: Apache Geode
:images-dir: ./images

When using the Spring programming model and abstractions, it should not be necessary to use {geode-name}
{apache-geode-javadoc}[APIs] at all -- for example, when using the Spring Cache Abstraction for caching
or the Spring Data Repository abstraction for DAO development. There are many more examples.

For certain use cases, users may require low level access to fine-grained functionally. Spring Boot for {geode-name}'s
`org.springframework.geode:apache-geode-extensions` module and library builds on {geode-name}'s APIs by including
several extensions with enhanced functionality to offer an experience familiar to Spring users inside a Spring context.

TIP: Spring Data for {geode-name} (SDG) also {spring-data-geode-docs-html}/#apis[includes] additional extensions to
{geode-name}'s APIs.

[[geode-api-extensions-cacheresolver]]
=== `SimpleCacheResolver`

In some cases, it is necessary to acquire a reference to the cache instance in your application components at runtime.
For example, you might want to create a temporary `Region` on the fly to aggregate data for analysis.

Typically, you already know the type of cache your application is using, since you must declare your application to be
either a client (`ClientCache`) in the {apache-geode-docs}/topologies_and_comm/cs_configuration/chapter_overview.html[client/server topology],
<<<<<<< HEAD
or a {apache-geode-docs}/topologies_and_comm/p2p_configuration/chapter_overview.html[peer member or node] in the cluster
(`Cache`) on startup. This is expressed in configuration when creating the cache instance required to interact with
the {geode-name} data management system. In most cases, your application can be a client. SBDG makes this decision
easy, since it auto-configures a `ClientCache` instance, <<geode-clientcache-applications,by default>>.

In a Spring context, the cache instance created by the framework is a managed bean in the Spring container.
You can inject a reference to the singleton cache bean into any other managed application component:
=======
or a {apache-geode-docs}/topologies_and_comm/p2p_configuration/chapter_overview.html[peer member or node] (`Cache`) in
the cluster on startup. This is expressed in configuration when creating the cache instance required to interact with
the {geode-name} data management system. In most cases, your application will be a client. SBDG makes this decision easy,
since it auto-configures a `ClientCache` instance, <<geode-clientcache-applications,by default>>.

In a Spring context, the cache instance created by the framework is a managed bean in the Spring container.
You can inject a reference to the https://en.wikipedia.org/wiki/Singleton_pattern[_Singleton_] cache bean
into any other managed application component:
>>>>>>> a4f0984f

.Autowired Cache Reference using Dependency Injection (DI)
====
[source,java]
----
@Service
class CacheMonitoringService {

	@Autowired
    ClientCache clientCache;

    // use the clientCache object reference to monitor the cache as necessary

}
----
====

However, in cases where your application component or class is not managed by Spring and you need a reference to the
cache instance at runtime, SBDG provides the abstract `org.springframework.geode.cache.SimpleCacheResolver` class
(see its {spring-boot-data-geode-javadoc}/org/springframework/geode/cache/SimpleCacheResolver.html[Javadoc]).

.`SimpleCacheResolver` API
====
[source, java ]
----
package org.springframework.geode.cache;

abstract class SimpleCacheResolver {

	<T extends GemFireCache> T require() { }

	<T extends GemFireCache> Optional<T> resolve() { }

	Optional<ClientCache> resolveClientCache() { }

	Optional<Cache> resolvePeerCache() { }

}
----
====

<<<<<<< HEAD
`SimpleCacheResolver` adheres to https://en.wikipedia.org/wiki/SOLID[SOLID OO Principles]. This class is abstract and
extensible so that you can change the algorithm used to resolve client or peer cache instances as well as mock its methods
in unit tests.

Additionally, each method is precise. For example, `resolveClientCache()` resolves a reference to a cache only if
the cache instance is a "`client.`" If a cache exists but is a "`peer`" instance, `resolveClientCache()` returns
`Optional.EMPTY`. The behavior of `resolvePeerCache()` is similar.
=======
`SimpleCacheResolver` adheres to https://en.wikipedia.org/wiki/SOLID[SOLID OO Principles]. This class is abstract
and extensible so that you can change the algorithm used to resolve client or peer cache instances as well as mock
its methods in unit tests.

Additionally, each method is precise. For example, `resolveClientCache()` resolves a reference to a cache only if
the cache instance is a "`client.`" If a cache exists but is a "`peer`" cache instance, `resolveClientCache()`
returns `Optional.EMPTY`. The behavior of `resolvePeerCache()` is similar.
>>>>>>> a4f0984f

`require()` returns a non-`Optional` reference to a cache instance and throws an `IllegalStateException` if a cache
is not present.

[[geode-api-extensions-cacheutils]]
=== `CacheUtils`

Under the hood, `SimpleCacheResolver` delegates some of its functions to the
{spring-boot-data-geode-javadoc}/org/springframework/geode/util/CacheUtils.html[`CacheUtils`]
abstract utility class, which provides additional, convenient capabilities when you use a cache.

<<<<<<< HEAD
While there are utility methods to determine whether a cache instance (that is, a `GemFireCache`) or region is a client
or a peer, one of the more useful functions is to extract all the values from a region.

To extract all the values stored in a region, call `CacheUtils.collectValues(:Region<?, T>)`. This method returns a
`Collection<T>` that contains all the values stored in the given region.  The method is smart and knows how to handle
the `Region` appropriately regardless of whether the `Region` is a client or apeer. This distinction is
important, since client `PROXY` regions store no values.

WARNING: Caution is advised when you get all values from a region. While getting filtered reference values from a
non-transactional, reference data only [`REPLICATE`] region is quite useful, getting all values from a transactional,
[`PARTITION`] region can prove quite detrimental, especially in production. Getting all values from a region can be
=======
While there are utility methods to determine whether a cache instance (that is, a `GemFireCache`) or Region is a client
or a peer, one of the more useful functions is to extract all the values from a Region.

To extract all the values stored in a Region, call `CacheUtils.collectValues(:Region<?, T>)`. This method returns a
`Collection<T>` that contains all the values stored in the given `Region`. The method is smart and knows how to handle
the `Region` appropriately regardless of whether the `Region` is a client or a peer. This distinction is important,
since client `PROXY` Regions store no values.

WARNING: Caution is advised when you get all values from a Region. While getting filtered reference values from a
non-transactional, reference data only [`REPLICATE`] Region is quite useful, getting all values from a transactional,
[`PARTITION`] Region can prove quite detrimental, especially in production. Getting all values from a Region can be
>>>>>>> a4f0984f
useful during testing.

[[geode-api-extensions-membership]]
=== `MembershipListenerAdapter` and `MembershipEvent`

Another useful API hidden by {geode-name} is the membership events and listener interface. This API is especially useful
on the server side when your Spring Boot application serves as a peer member of an {geode-name} distributed system.

When a peer member is disconnected from the distributed system, perhaps due to a network failure, the member is forcibly
removed from the cluster. This node immediately enters a reconnecting state, trying to establish a connection back to
<<<<<<< HEAD
the cluster. Once reconnected, the peer member must rebuild all cache objects (`Cache`, `Region` instances, `Index` instance,
`DiskStore` instances, and so on). All previous cache objects are now invalid, and their references are stale.

in a Spring context, this is particularly problematic since most {geode-name} objects are singleton
beans declared in and managed by the Spring container. Those beans may be injected and used in other framework and
application components. For instance, `Region` instances are injected into SDG's `GemfireTemplate`, Spring Data repositories
and possibly application-specific data access objects (https://en.wikipedia.org/wiki/Data_access_object[DAOs]).

If references to those cache objects become stale on a forced disconnect event, there is no way to auto-wire fresh
object references into the dependent application or framework components when the peer member is reconnected, unless the
Spring `ApplicationContext` is "`refreshed`". In fact, there is no way to even know that this event has occurred, since the
{geode-name} `MembershipListener` API and corresponding events are "`internal`".

NOTE: The Spring team explored the idea of creating proxies for all types of cache objects (`Cache`, `Region`,
`Index`, `DiskStore`, `AsyncEventQueue`, `GatewayReceiver`, `GatewaySender`, and others) used by Spring. The proxies
would know how to obtain a "`fresh`" reference on a reconnect event. However, this turns out to be more problematic than
it is worth. It is easier to "`refresh`" the Spring `ApplicationContext`, although doing so is no less expensive. Neither way is
=======
the cluster. Once reconnected, the peer member must rebuild all cache objects (`Cache`, `Region` instances, `Index`
instances, `DiskStore` instances, and so on). All previous cache objects are now invalid, and their references are stale.

In a Spring context, this is particularly problematic since most {geode-name} objects are _Singleton_ beans declared in
and managed by the Spring container. Those beans may be injected and used in other framework and application components.
For instance, `Region` instances are injected into SDG's `GemfireTemplate`, Spring Data Repositories and possibly
application-specific data access objects (https://en.wikipedia.org/wiki/Data_access_object[DAOs]).

If references to those cache objects become stale on a forced disconnect event, there is no way to auto-wire fresh
object references into the dependent application or framework components when the peer member is reconnected, unless the
Spring `ApplicationContext` is "`refreshed`". In fact, there is no way to even know that this event has occurred, since
the {geode-name} `MembershipListener` API and corresponding events are "`internal`".

NOTE: The Spring team explored the idea of creating proxies for all types of cache objects (`Cache`, `Region`, `Index`,
`DiskStore`, `AsyncEventQueue`, `GatewayReceiver`, `GatewaySender`, and others) used by Spring. The proxies would know
how to obtain a fresh reference on a reconnect event. However, this turns out to be more problematic than it is worth.
It is easier to "`refresh`" the Spring `ApplicationContext`, although doing so is no less expensive. Neither way is
>>>>>>> a4f0984f
ideal. See https://jira.spring.io/browse/SGF-921[SGF-921] and https://jira.spring.io/browse/SGF-227[SGF-227]
for further details.

In the case where membership events are useful to the Spring Boot application, SBDG provides the following
{spring-boot-data-geode-javadoc}/org/springframework/geode/distributed/event/package-frame.html[API]:

* {spring-boot-data-geode-javadoc}/org/springframework/geode/distributed/event/MembershipListenerAdapter.html[`MembershipListenerAdapter`]
* {spring-boot-data-geode-javadoc}/org/springframework/geode/distributed/event/MembershipEvent.html[`MembershipEvent`]

The abstract `MembershipListenerAdapter` class implements {geode-name}'s `org.apache.geode.distributed.internal.MembershipListener`
interface to simplify the event handler method signatures by using an appropriate `MembershipEvent` type to encapsulate
the actors in the event.

The abstract `MembershipEvent` class is further subclassed to represent specific membership event types that occur
within the {geode-name} system:

* {spring-boot-data-geode-javadoc}/org/springframework/geode/distributed/event/support/MemberDepartedEvent.html[`MemberDepartedEvent`]
* {spring-boot-data-geode-javadoc}/org/springframework/geode/distributed/event/support/MemberJoinedEvent.html[`MemberJoinedEvent`]
* {spring-boot-data-geode-javadoc}/org/springframework/geode/distributed/event/support/MemberSuspectEvent.html[`MemberSuspectEvent`]
* {spring-boot-data-geode-javadoc}/org/springframework/geode/distributed/event/support/QuorumLostEvent.html[`QuorumLostEvent`]

The API is depicted in the following UML diagram:

image::{images-dir}/membership-api-uml.png[]

The membership event type is further categorized with an appropriate enumerated value,
{spring-boot-data-geode-javadoc}/org/springframework/geode/distributed/event/MembershipEvent.Type.html[`MembershipEvent.Type`],
as a property of the `MembershipEvent` itself (see {spring-boot-data-geode-javadoc}/org/springframework/geode/distributed/event/MembershipEvent.html#getType--[`getType()`]).

The type hierarchy is useful in `instanceof` expressions, while the `Enum` is useful in `switch` statements.

You can see one particular implementation of the `MembershipListenerAdapter` with the
{spring-boot-data-geode-javadoc}/org/springframework/geode/distributed/event/ApplicationContextMembershipListener.html[`ApplicationContextMembershipListener`] class,
which does exactly as we described earlier, handling forced-disconnect/auto-reconnect membership events inside a
<<<<<<< HEAD
Spring context in order to refresh the Spring `ApplicationContext`.
=======
Spring container in order to refresh the Spring `ApplicationContext`.
>>>>>>> a4f0984f

[[geode-api-extensions-pdx]]
=== PDX

{geode-name}'s PDX serialization framework is yet another API that falls short of a complete stack.

For instance, there is no easy or direct way to serialize an object as PDX bytes. It is also not possible to modify an
<<<<<<< HEAD
existing `PdxInstance` by adding or removing fields, since doing so would require a new PDX type. In this case, you must create a
new `PdxInstance` and copy from the existing `PdxInstance`. Unfortunately, the {geode-name} API offers no assistance.
It is also not possible to use PDX in a client, local-only mode without a server, since the PDX type registry is only
available and managed on servers in a cluster. All of this leaves much to be desired.
=======
existing `PdxInstance` by adding or removing fields, since doing so would require a new PDX type. In this case, you must
create a new `PdxInstance` and copy from an existing `PdxInstance`. Unfortunately, the {geode-name} API offers no help
in this regard. It is also not possible to use PDX in a client, local-only mode without a server, since the PDX type
registry is only available and managed on servers in a cluster.
>>>>>>> a4f0984f

[[geode-api-extensions-pdx-builder]]
==== `PdxInstanceBuilder`

In such cases, SBDG conveniently provides the
{spring-boot-data-geode-javadoc}/org/springframework/geode/pdx/PdxInstanceBuilder.html[`PdxInstanceBuilder`] class,
<<<<<<< HEAD
appropriately named after the https://en.wikipedia.org/wiki/Builder_pattern[builder software design pattern_].
=======
appropriately named after the https://en.wikipedia.org/wiki/Builder_pattern[Builder software design pattern].
>>>>>>> a4f0984f
The `PdxInstanceBuilder` also offers a fluent API for constructing `PdxInstances`:

.`PdxInstanceBuilder` API
====
[source,java]
----
class PdxInstanceBuilder {

	PdxInstanceFactory copy(PdxInstance pdx);

	Factory from(Object target);

}
----
====

For example, you could serialize an application domain object as PDX bytes with the following code:

.Serializing an Object to PDX
====
[source,java]
----
@Component
class CustomerSerializer {

	PdxInstance serialize(Customer customer) {

		return PdxInstanceBuilder.create()
            .from(customer)
            .create();
	}
}
----
====

You could then modify the `PdxInstance` by copying from the original:

.Copy `PdxInstance`
====
[source,java]
----
@Component
class CustomerDecorator {

	@Autowired
    CustomerSerializer serializer;

	PdxIntance decorate(Customer customer) {

		PdxInstance pdxCustomer = serializer.serialize(customer);

		return PdxInstanceBuilder.create()
            .copy(pdxCustomer)
            .writeBoolean("vip", isImportant(customer))
            .create();
	}
}
----
====

[[geode-api-extensions-pdx-wrapper]]
==== `PdxInstanceWrapper`

SBDG also provides the {spring-boot-data-geode-javadoc}/org/springframework/geode/pdx/PdxInstanceWrapper.html[`PdxInstanceWrapper`]
class to wrap an existing `PdxInstance` in order to provide more control during the conversion from PDX to JSON and from
JSON back into a POJO. Specifically, the wrapper gives you more control over the configuration of Jackson's
`ObjectMapper`.

The `ObjectMapper` constructed by {geode-name}'s own `PdxInstance` implementation (`PdxInstanceImpl`) is not
configurable, nor was it configured correctly. Unfortunately, since `PdxInstance` is not extensible, the `getObject()`
<<<<<<< HEAD
method fails when converting the JSON generated from PDX back into a POJO for any practical application domain
model type.
=======
method fails when converting the JSON generated from PDX back into a POJO for any practical application domain model
type.

The following example wraps an existing `PdxInstance`:
>>>>>>> a4f0984f

The following example wraps an existing `PdxInstance`:

.Wrapping an existing `PdxInstance`
====
[source,java]
----
PdxInstanceWrapper wrapper = PdxInstanceWrapper.from(pdxInstance);
----
====

For all operations on `PdxInstance` except `getObject()`, the wrapper delegates to the underlying `PdxInstance` method
implementation called by the user.

In addition to the decorated `getObject()` method, the `PdxInstanceWrapper` provides a thorough implementation of the
`toString()` method. The state of the `PdxInstance` is output in a JSON-like `String`.

Finally, the `PdxInstanceWrapper` class adds a `getIdentifier()` method. Rather than put the burden on the user to have
to iterate the field names of the `PdxInstance` to determine whether a field is the identity field and then call
<<<<<<< HEAD
`getField(..)` with the field name to get the ID (value) -- assuming an identity field was marked in the first place --
the `PdxInstanceWrapper` class provides the `getIdentifier()` method to return the ID of the `PdxInstance` directly.

The `getIdentifier()` method is smart in that it first iterates the fields of the `PdxInstance`, asking each field if it is
the identity field. If no field was marked as the `identity` field, the algorithm searches for a field named `id`.
If no field with the name `id` exists, the algorithm searches for a metadata field called `@identifier`, which
refers to the field that is the identity field of the `PdxInstance`.
=======
`getField(name)` with the field name to get the ID (value) -- assuming an identity field was marked in the first place
-- the `PdxInstanceWrapper` class provides the `getIdentifier()` method to return the ID of the `PdxInstance` directly.

The `getIdentifier()` method is smart in that it first iterates the fields of the `PdxInstance`, asking each field if it
is the identity field. If no field was marked as the identity field, the algorithm searches for a field named `id`. If
no field with the name `id` exists, the algorithm searches for a metadata field called `@identifier`, which refers to
the field that is the identity field of the `PdxInstance`.
>>>>>>> a4f0984f

The `@identifier` metadata field is useful in cases where the `PdxInstance` originated from JSON and the application
domain object uses a natural identifier, rather than a surrogate ID, such as `Book.isbn`.

NOTE: {geode-name}'s `JSONFormatter` class is not capable of marking the identity field of a `PdxInstance` originating
from JSON.

WARNING: It is not currently possible to implement the `PdxInstance` interface and store instances of this type as a
<<<<<<< HEAD
value in a region. {geode-name} naively assumes that all `PdxInstance` objects are an implementation created by
{geode-name} itself (that is, `PdxInstanceImpl`), which has a tight coupling to the PDX type registry. An `Exception` is
thrown if you try to store instances of your own `PdxInstance` implementation.
=======
value in a Region. {geode-name} assumes all `PdxInstance` objects are an implementation created by {geode-name} itself
(that is, `PdxInstanceImpl`), which has a tight coupling to the PDX type registry. An `Exception` is thrown if you try
to store instances of your own `PdxInstance` implementation.
>>>>>>> a4f0984f

[[geode-api-extensions-pdx-adapter]]
==== `ObjectPdxInstanceAdapter`

In rare cases, you may need to treat an `Object` as a `PdxInstance`, depending on the context without incurring
the overhead of serializing an `Object` to PDX. For such cases, SBDG offers the `ObjectPdxInstanceAdapter` class.

<<<<<<< HEAD
This might be true when calling a method with a parameter that expects an argument or when returning an instance of type
`PdxInstance`, particularly when {geode-name}'s `read-serialized` PDX configuration property is set to `true` and only
an object is available in the current context.

Under the hood, SBDG's `ObjectPdxInstanceAdapter` class uses Spring's
{spring-framework-javadoc}/org/springframework/beans/BeanWrapper.html[`BeanWrapper`] class along with Java's
introspection and reflection functionality to adapt the given `Object`, in order to access it with the full
=======
This might be true when calling a method with a parameter expecting an argument of, or returning an instance of,
type `PdxInstance`, particularly when {geode-name}'s `read-serialized` PDX configuration property is set to `true`
and only an object is available in the current context.

Under the hood, SBDG's `ObjectPdxInstanceAdapter` class uses Spring's
{spring-framework-javadoc}/org/springframework/beans/BeanWrapper.html[`BeanWrapper`] class along with Java's
introspection and reflection functionality to adapt the given `Object` and access it with the full
>>>>>>> a4f0984f
{apache-geode-javadoc}/org/apache/geode/pdx/PdxInstance.html[`PdxInstance`] API. This includes the use of the
{apache-geode-javadoc}/org/apache/geode/pdx/WritablePdxInstance.html[`WritablePdxInstance`] API, obtained from
{apache-geode-javadoc}/org/apache/geode/pdx/PdxInstance.html#createWriter--[`PdxInstance.createWriter()`], to modify
the underlying `Object` as well.

Like the `PdxInstanceWrapper` class, `ObjectPdxInstanceAdapter` contains special logic to resolve the identity field
and ID of the `PdxInstance`, including consideration for Spring Data's
<<<<<<< HEAD
{spring-data-commons-javadoc}/org/springframework/data/annotation/Id.html[`@Id`] mapping annotation, which can be
introspected in this case, given that the underlying `Object` backing the `PdxInstance` is a POJO.
=======
{spring-data-commons-javadoc}/org/springframework/data/annotation/Id.html[`@Id`] mapping annotation,
which can be introspected in this case, given that the underlying `Object` backing the `PdxInstance` is a POJO.
>>>>>>> a4f0984f

The `ObjectPdxInstanceAdapter.getObject()` method returns the wrapped `Object` used to construct
the `ObjectPdxInstanceAdapter` and is, therefore, automatically deserializable, as determined by the
{apache-geode-javadoc}/org/apache/geode/pdx/PdxInstance.html#isDeserializable--[`PdxInstance.isDeseriable()`] method,
which always returns `true`.

You can adapt any `Object` as a `PdxInstance`:

.Adapt an `Object` as a `PdxInstance`
====
[source,java]
----
class OfflineObjectToPdxInstanceConverter {

	@NonNull PdxInstance convert(@NonNull Object target) {
		return ObjectPdxInstanceAdapter.from(target);
	}
}
----
====

Once the https://en.wikipedia.org/wiki/Adapter_pattern[Adapter] is created, you can use it to access data
on the underlying `Object`.

Consider the following example of a `Customer` class:

.`Customer` class
====
[source,java]
----
@Region("Customers")
class Customer {

	@Id
    private Long id;

	String name;

	// constructors, getters and setters omitted

}
----
====

Then you can access an instance of `Customer` by using the `PdxInstance` API:

.Accessing an `Object` using the `PdxInstance` API
====
[source,java]
----
class ObjectPdxInstanceAdapterTest {

	@Test
    public void getAndSetObjectProperties() {

		Customer jonDoe = new Customer(1L, "Jon Doe");

		PdxInstance adapter = ObjectPdxInstanceAdapter.from(jonDoe);

		assertThat(jonDoe.getName()).isEqualTo("Jon Doe");
		assertThat(adapter.getField("name")).isEqualTo("Jon Doe");

		adapter.createWriter().setField("name", "Jane Doe");

		assertThat(adapter.getField("name")).isEqualTo("Jane Doe");
		assertThat(jonDoe.getName()).isEqualTo("Jane Doe");
    }
}
----
====

[[geode-api-extensions-security]]
=== Security

<<<<<<< HEAD
For testing purposes, SBDG provides a test implementation of {geode-name}'s {apache-geode-javadoc}/org/apache/geode/security/SecurityManager.html[`SecurityManager`]
interface, which expects the password to match the username (case-sensitive) when authenticating.
=======
For testing purposes, SBDG provides a test implementation of
{geode-name}'s {apache-geode-javadoc}/org/apache/geode/security/SecurityManager.html[`SecurityManager`] interface,
which expects the password to match the username (case-sensitive) when authenticating.
>>>>>>> a4f0984f

By default, all operations are authorized.

To match the expectations of SBDG's `TestSecurityManager`, SBDG additionally provides a test implementation of
<<<<<<< HEAD
{geode-name}'s {apache-geode-javadoc}/org/apache/geode/security/AuthInitialize.html[`AuthInitialize`] interface, which
supplies matching credentials for both the username and password.
=======
{geode-name}'s {apache-geode-javadoc}/org/apache/geode/security/AuthInitialize.html[`AuthInitialize`] interface,
which supplies matching credentials for both the username and password.
>>>>>>> a4f0984f
<|MERGE_RESOLUTION|>--- conflicted
+++ resolved
@@ -22,15 +22,6 @@
 
 Typically, you already know the type of cache your application is using, since you must declare your application to be
 either a client (`ClientCache`) in the {apache-geode-docs}/topologies_and_comm/cs_configuration/chapter_overview.html[client/server topology],
-<<<<<<< HEAD
-or a {apache-geode-docs}/topologies_and_comm/p2p_configuration/chapter_overview.html[peer member or node] in the cluster
-(`Cache`) on startup. This is expressed in configuration when creating the cache instance required to interact with
-the {geode-name} data management system. In most cases, your application can be a client. SBDG makes this decision
-easy, since it auto-configures a `ClientCache` instance, <<geode-clientcache-applications,by default>>.
-
-In a Spring context, the cache instance created by the framework is a managed bean in the Spring container.
-You can inject a reference to the singleton cache bean into any other managed application component:
-=======
 or a {apache-geode-docs}/topologies_and_comm/p2p_configuration/chapter_overview.html[peer member or node] (`Cache`) in
 the cluster on startup. This is expressed in configuration when creating the cache instance required to interact with
 the {geode-name} data management system. In most cases, your application will be a client. SBDG makes this decision easy,
@@ -39,7 +30,6 @@
 In a Spring context, the cache instance created by the framework is a managed bean in the Spring container.
 You can inject a reference to the https://en.wikipedia.org/wiki/Singleton_pattern[_Singleton_] cache bean
 into any other managed application component:
->>>>>>> a4f0984f
 
 .Autowired Cache Reference using Dependency Injection (DI)
 ====
@@ -81,15 +71,6 @@
 ----
 ====
 
-<<<<<<< HEAD
-`SimpleCacheResolver` adheres to https://en.wikipedia.org/wiki/SOLID[SOLID OO Principles]. This class is abstract and
-extensible so that you can change the algorithm used to resolve client or peer cache instances as well as mock its methods
-in unit tests.
-
-Additionally, each method is precise. For example, `resolveClientCache()` resolves a reference to a cache only if
-the cache instance is a "`client.`" If a cache exists but is a "`peer`" instance, `resolveClientCache()` returns
-`Optional.EMPTY`. The behavior of `resolvePeerCache()` is similar.
-=======
 `SimpleCacheResolver` adheres to https://en.wikipedia.org/wiki/SOLID[SOLID OO Principles]. This class is abstract
 and extensible so that you can change the algorithm used to resolve client or peer cache instances as well as mock
 its methods in unit tests.
@@ -97,7 +78,6 @@
 Additionally, each method is precise. For example, `resolveClientCache()` resolves a reference to a cache only if
 the cache instance is a "`client.`" If a cache exists but is a "`peer`" cache instance, `resolveClientCache()`
 returns `Optional.EMPTY`. The behavior of `resolvePeerCache()` is similar.
->>>>>>> a4f0984f
 
 `require()` returns a non-`Optional` reference to a cache instance and throws an `IllegalStateException` if a cache
 is not present.
@@ -109,19 +89,6 @@
 {spring-boot-data-geode-javadoc}/org/springframework/geode/util/CacheUtils.html[`CacheUtils`]
 abstract utility class, which provides additional, convenient capabilities when you use a cache.
 
-<<<<<<< HEAD
-While there are utility methods to determine whether a cache instance (that is, a `GemFireCache`) or region is a client
-or a peer, one of the more useful functions is to extract all the values from a region.
-
-To extract all the values stored in a region, call `CacheUtils.collectValues(:Region<?, T>)`. This method returns a
-`Collection<T>` that contains all the values stored in the given region.  The method is smart and knows how to handle
-the `Region` appropriately regardless of whether the `Region` is a client or apeer. This distinction is
-important, since client `PROXY` regions store no values.
-
-WARNING: Caution is advised when you get all values from a region. While getting filtered reference values from a
-non-transactional, reference data only [`REPLICATE`] region is quite useful, getting all values from a transactional,
-[`PARTITION`] region can prove quite detrimental, especially in production. Getting all values from a region can be
-=======
 While there are utility methods to determine whether a cache instance (that is, a `GemFireCache`) or Region is a client
 or a peer, one of the more useful functions is to extract all the values from a Region.
 
@@ -133,7 +100,6 @@
 WARNING: Caution is advised when you get all values from a Region. While getting filtered reference values from a
 non-transactional, reference data only [`REPLICATE`] Region is quite useful, getting all values from a transactional,
 [`PARTITION`] Region can prove quite detrimental, especially in production. Getting all values from a Region can be
->>>>>>> a4f0984f
 useful during testing.
 
 [[geode-api-extensions-membership]]
@@ -144,25 +110,6 @@
 
 When a peer member is disconnected from the distributed system, perhaps due to a network failure, the member is forcibly
 removed from the cluster. This node immediately enters a reconnecting state, trying to establish a connection back to
-<<<<<<< HEAD
-the cluster. Once reconnected, the peer member must rebuild all cache objects (`Cache`, `Region` instances, `Index` instance,
-`DiskStore` instances, and so on). All previous cache objects are now invalid, and their references are stale.
-
-in a Spring context, this is particularly problematic since most {geode-name} objects are singleton
-beans declared in and managed by the Spring container. Those beans may be injected and used in other framework and
-application components. For instance, `Region` instances are injected into SDG's `GemfireTemplate`, Spring Data repositories
-and possibly application-specific data access objects (https://en.wikipedia.org/wiki/Data_access_object[DAOs]).
-
-If references to those cache objects become stale on a forced disconnect event, there is no way to auto-wire fresh
-object references into the dependent application or framework components when the peer member is reconnected, unless the
-Spring `ApplicationContext` is "`refreshed`". In fact, there is no way to even know that this event has occurred, since the
-{geode-name} `MembershipListener` API and corresponding events are "`internal`".
-
-NOTE: The Spring team explored the idea of creating proxies for all types of cache objects (`Cache`, `Region`,
-`Index`, `DiskStore`, `AsyncEventQueue`, `GatewayReceiver`, `GatewaySender`, and others) used by Spring. The proxies
-would know how to obtain a "`fresh`" reference on a reconnect event. However, this turns out to be more problematic than
-it is worth. It is easier to "`refresh`" the Spring `ApplicationContext`, although doing so is no less expensive. Neither way is
-=======
 the cluster. Once reconnected, the peer member must rebuild all cache objects (`Cache`, `Region` instances, `Index`
 instances, `DiskStore` instances, and so on). All previous cache objects are now invalid, and their references are stale.
 
@@ -180,7 +127,6 @@
 `DiskStore`, `AsyncEventQueue`, `GatewayReceiver`, `GatewaySender`, and others) used by Spring. The proxies would know
 how to obtain a fresh reference on a reconnect event. However, this turns out to be more problematic than it is worth.
 It is easier to "`refresh`" the Spring `ApplicationContext`, although doing so is no less expensive. Neither way is
->>>>>>> a4f0984f
 ideal. See https://jira.spring.io/browse/SGF-921[SGF-921] and https://jira.spring.io/browse/SGF-227[SGF-227]
 for further details.
 
@@ -215,11 +161,7 @@
 You can see one particular implementation of the `MembershipListenerAdapter` with the
 {spring-boot-data-geode-javadoc}/org/springframework/geode/distributed/event/ApplicationContextMembershipListener.html[`ApplicationContextMembershipListener`] class,
 which does exactly as we described earlier, handling forced-disconnect/auto-reconnect membership events inside a
-<<<<<<< HEAD
-Spring context in order to refresh the Spring `ApplicationContext`.
-=======
 Spring container in order to refresh the Spring `ApplicationContext`.
->>>>>>> a4f0984f
 
 [[geode-api-extensions-pdx]]
 === PDX
@@ -227,28 +169,17 @@
 {geode-name}'s PDX serialization framework is yet another API that falls short of a complete stack.
 
 For instance, there is no easy or direct way to serialize an object as PDX bytes. It is also not possible to modify an
-<<<<<<< HEAD
-existing `PdxInstance` by adding or removing fields, since doing so would require a new PDX type. In this case, you must create a
-new `PdxInstance` and copy from the existing `PdxInstance`. Unfortunately, the {geode-name} API offers no assistance.
-It is also not possible to use PDX in a client, local-only mode without a server, since the PDX type registry is only
-available and managed on servers in a cluster. All of this leaves much to be desired.
-=======
 existing `PdxInstance` by adding or removing fields, since doing so would require a new PDX type. In this case, you must
 create a new `PdxInstance` and copy from an existing `PdxInstance`. Unfortunately, the {geode-name} API offers no help
 in this regard. It is also not possible to use PDX in a client, local-only mode without a server, since the PDX type
 registry is only available and managed on servers in a cluster.
->>>>>>> a4f0984f
 
 [[geode-api-extensions-pdx-builder]]
 ==== `PdxInstanceBuilder`
 
 In such cases, SBDG conveniently provides the
 {spring-boot-data-geode-javadoc}/org/springframework/geode/pdx/PdxInstanceBuilder.html[`PdxInstanceBuilder`] class,
-<<<<<<< HEAD
-appropriately named after the https://en.wikipedia.org/wiki/Builder_pattern[builder software design pattern_].
-=======
 appropriately named after the https://en.wikipedia.org/wiki/Builder_pattern[Builder software design pattern].
->>>>>>> a4f0984f
 The `PdxInstanceBuilder` also offers a fluent API for constructing `PdxInstances`:
 
 .`PdxInstanceBuilder` API
@@ -319,15 +250,10 @@
 
 The `ObjectMapper` constructed by {geode-name}'s own `PdxInstance` implementation (`PdxInstanceImpl`) is not
 configurable, nor was it configured correctly. Unfortunately, since `PdxInstance` is not extensible, the `getObject()`
-<<<<<<< HEAD
-method fails when converting the JSON generated from PDX back into a POJO for any practical application domain
-model type.
-=======
 method fails when converting the JSON generated from PDX back into a POJO for any practical application domain model
 type.
 
 The following example wraps an existing `PdxInstance`:
->>>>>>> a4f0984f
 
 The following example wraps an existing `PdxInstance`:
 
@@ -347,15 +273,6 @@
 
 Finally, the `PdxInstanceWrapper` class adds a `getIdentifier()` method. Rather than put the burden on the user to have
 to iterate the field names of the `PdxInstance` to determine whether a field is the identity field and then call
-<<<<<<< HEAD
-`getField(..)` with the field name to get the ID (value) -- assuming an identity field was marked in the first place --
-the `PdxInstanceWrapper` class provides the `getIdentifier()` method to return the ID of the `PdxInstance` directly.
-
-The `getIdentifier()` method is smart in that it first iterates the fields of the `PdxInstance`, asking each field if it is
-the identity field. If no field was marked as the `identity` field, the algorithm searches for a field named `id`.
-If no field with the name `id` exists, the algorithm searches for a metadata field called `@identifier`, which
-refers to the field that is the identity field of the `PdxInstance`.
-=======
 `getField(name)` with the field name to get the ID (value) -- assuming an identity field was marked in the first place
 -- the `PdxInstanceWrapper` class provides the `getIdentifier()` method to return the ID of the `PdxInstance` directly.
 
@@ -363,7 +280,6 @@
 is the identity field. If no field was marked as the identity field, the algorithm searches for a field named `id`. If
 no field with the name `id` exists, the algorithm searches for a metadata field called `@identifier`, which refers to
 the field that is the identity field of the `PdxInstance`.
->>>>>>> a4f0984f
 
 The `@identifier` metadata field is useful in cases where the `PdxInstance` originated from JSON and the application
 domain object uses a natural identifier, rather than a surrogate ID, such as `Book.isbn`.
@@ -372,15 +288,9 @@
 from JSON.
 
 WARNING: It is not currently possible to implement the `PdxInstance` interface and store instances of this type as a
-<<<<<<< HEAD
-value in a region. {geode-name} naively assumes that all `PdxInstance` objects are an implementation created by
-{geode-name} itself (that is, `PdxInstanceImpl`), which has a tight coupling to the PDX type registry. An `Exception` is
-thrown if you try to store instances of your own `PdxInstance` implementation.
-=======
 value in a Region. {geode-name} assumes all `PdxInstance` objects are an implementation created by {geode-name} itself
 (that is, `PdxInstanceImpl`), which has a tight coupling to the PDX type registry. An `Exception` is thrown if you try
 to store instances of your own `PdxInstance` implementation.
->>>>>>> a4f0984f
 
 [[geode-api-extensions-pdx-adapter]]
 ==== `ObjectPdxInstanceAdapter`
@@ -388,15 +298,6 @@
 In rare cases, you may need to treat an `Object` as a `PdxInstance`, depending on the context without incurring
 the overhead of serializing an `Object` to PDX. For such cases, SBDG offers the `ObjectPdxInstanceAdapter` class.
 
-<<<<<<< HEAD
-This might be true when calling a method with a parameter that expects an argument or when returning an instance of type
-`PdxInstance`, particularly when {geode-name}'s `read-serialized` PDX configuration property is set to `true` and only
-an object is available in the current context.
-
-Under the hood, SBDG's `ObjectPdxInstanceAdapter` class uses Spring's
-{spring-framework-javadoc}/org/springframework/beans/BeanWrapper.html[`BeanWrapper`] class along with Java's
-introspection and reflection functionality to adapt the given `Object`, in order to access it with the full
-=======
 This might be true when calling a method with a parameter expecting an argument of, or returning an instance of,
 type `PdxInstance`, particularly when {geode-name}'s `read-serialized` PDX configuration property is set to `true`
 and only an object is available in the current context.
@@ -404,7 +305,6 @@
 Under the hood, SBDG's `ObjectPdxInstanceAdapter` class uses Spring's
 {spring-framework-javadoc}/org/springframework/beans/BeanWrapper.html[`BeanWrapper`] class along with Java's
 introspection and reflection functionality to adapt the given `Object` and access it with the full
->>>>>>> a4f0984f
 {apache-geode-javadoc}/org/apache/geode/pdx/PdxInstance.html[`PdxInstance`] API. This includes the use of the
 {apache-geode-javadoc}/org/apache/geode/pdx/WritablePdxInstance.html[`WritablePdxInstance`] API, obtained from
 {apache-geode-javadoc}/org/apache/geode/pdx/PdxInstance.html#createWriter--[`PdxInstance.createWriter()`], to modify
@@ -412,13 +312,8 @@
 
 Like the `PdxInstanceWrapper` class, `ObjectPdxInstanceAdapter` contains special logic to resolve the identity field
 and ID of the `PdxInstance`, including consideration for Spring Data's
-<<<<<<< HEAD
-{spring-data-commons-javadoc}/org/springframework/data/annotation/Id.html[`@Id`] mapping annotation, which can be
-introspected in this case, given that the underlying `Object` backing the `PdxInstance` is a POJO.
-=======
 {spring-data-commons-javadoc}/org/springframework/data/annotation/Id.html[`@Id`] mapping annotation,
 which can be introspected in this case, given that the underlying `Object` backing the `PdxInstance` is a POJO.
->>>>>>> a4f0984f
 
 The `ObjectPdxInstanceAdapter.getObject()` method returns the wrapped `Object` used to construct
 the `ObjectPdxInstanceAdapter` and is, therefore, automatically deserializable, as determined by the
@@ -493,22 +388,12 @@
 [[geode-api-extensions-security]]
 === Security
 
-<<<<<<< HEAD
-For testing purposes, SBDG provides a test implementation of {geode-name}'s {apache-geode-javadoc}/org/apache/geode/security/SecurityManager.html[`SecurityManager`]
-interface, which expects the password to match the username (case-sensitive) when authenticating.
-=======
 For testing purposes, SBDG provides a test implementation of
 {geode-name}'s {apache-geode-javadoc}/org/apache/geode/security/SecurityManager.html[`SecurityManager`] interface,
 which expects the password to match the username (case-sensitive) when authenticating.
->>>>>>> a4f0984f
 
 By default, all operations are authorized.
 
 To match the expectations of SBDG's `TestSecurityManager`, SBDG additionally provides a test implementation of
-<<<<<<< HEAD
-{geode-name}'s {apache-geode-javadoc}/org/apache/geode/security/AuthInitialize.html[`AuthInitialize`] interface, which
-supplies matching credentials for both the username and password.
-=======
 {geode-name}'s {apache-geode-javadoc}/org/apache/geode/security/AuthInitialize.html[`AuthInitialize`] interface,
-which supplies matching credentials for both the username and password.
->>>>>>> a4f0984f
+which supplies matching credentials for both the username and password.